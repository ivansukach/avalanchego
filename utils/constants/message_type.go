// (c) 2019-2020, Ava Labs, Inc. All rights reserved.
// See the file LICENSE for licensing terms.

package constants

import "fmt"

// MsgType ...
type MsgType int

const (
	NullMsg MsgType = iota
	GetAcceptedFrontierMsg
	AcceptedFrontierMsg
	GetAcceptedFrontierFailedMsg
	GetAcceptedMsg
	AcceptedMsg
	GetAcceptedFailedMsg
	GetMsg
	PutMsg
	GetFailedMsg
	PushQueryMsg
	PullQueryMsg
	ChitsMsg
	QueryFailedMsg
	ConnectedMsg
	DisconnectedMsg
	NotifyMsg
	GossipMsg
	GetAncestorsMsg
	MultiPutMsg
	GetAncestorsFailedMsg
<<<<<<< HEAD
	AppRequestMsg
	AppRequestFailedMsg
	AppResponseMsg
	AppGossipMsg
=======
	TimeoutMsg
>>>>>>> dca1a485
)

func (t MsgType) String() string {
	switch t {
	case NullMsg:
		return "Null"
	case GetAcceptedFrontierMsg:
		return "Get Accepted Frontier"
	case AcceptedFrontierMsg:
		return "Accepted Frontier"
	case GetAcceptedFrontierFailedMsg:
		return "Get Accepted Frontier Failed"
	case GetAcceptedMsg:
		return "Get Accepted"
	case AcceptedMsg:
		return "Accepted"
	case GetAcceptedFailedMsg:
		return "Get Accepted Failed"
	case GetMsg:
		return "Get"
	case GetAncestorsMsg:
		return "Get Ancestors"
	case GetAncestorsFailedMsg:
		return "Get Ancestors Failed"
	case TimeoutMsg:
		return "Timeout"
	case PutMsg:
		return "Put"
	case MultiPutMsg:
		return "MultiPut"
	case GetFailedMsg:
		return "Get Failed"
	case PushQueryMsg:
		return "Push Query"
	case PullQueryMsg:
		return "Pull Query"
	case ChitsMsg:
		return "Chits"
	case QueryFailedMsg:
		return "Query Failed"
	case ConnectedMsg:
		return "Connected"
	case DisconnectedMsg:
		return "Disconnected"
	case NotifyMsg:
		return "Notify"
	case GossipMsg:
		return "Gossip"
	case AppRequestMsg:
		return "App Request"
	case AppResponseMsg:
		return "App Response"
	case AppGossipMsg:
		return "App Gossip"
	case AppRequestFailedMsg:
		return "App Request Failed"
	default:
		return fmt.Sprintf("Unknown Message Type: %d", t)
	}
}<|MERGE_RESOLUTION|>--- conflicted
+++ resolved
@@ -30,14 +30,11 @@
 	GetAncestorsMsg
 	MultiPutMsg
 	GetAncestorsFailedMsg
-<<<<<<< HEAD
+	TimeoutMsg
 	AppRequestMsg
 	AppRequestFailedMsg
 	AppResponseMsg
 	AppGossipMsg
-=======
-	TimeoutMsg
->>>>>>> dca1a485
 )
 
 func (t MsgType) String() string {
