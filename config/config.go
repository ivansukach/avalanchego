--- conflicted
+++ resolved
@@ -392,12 +392,10 @@
 		return node.Config{}, errors.New("network timeout coefficient must be >= 1")
 	}
 
-<<<<<<< HEAD
 	nodeConfig.CompressionEnabled = v.GetBool(NetworkCompressionEnabledKey)
-=======
+
 	// Metrics Namespace
 	nodeConfig.NetworkConfig.MetricsNamespace = constants.PlatformName
->>>>>>> 88385ea1
 
 	// Node will gossip [PeerListSize] peers to [PeerListGossipSize] every
 	// [PeerListGossipFreq]
