--- conflicted
+++ resolved
@@ -8,15 +8,10 @@
 )
 
 func TestCompressDecompress(t *testing.T) {
-<<<<<<< HEAD
-	data := []byte(randomString(1000))
-	data2 := []byte(randomString(1000))
-=======
 	data := make([]byte, minCompressSize+1)
 	for i := 0; i < len(data); i++ {
 		data[i] = byte(rand.Intn(256)) // #nosec G404
 	}
->>>>>>> 5833939b
 
 	data2 := make([]byte, minCompressSize+1)
 	for i := 0; i < len(data); i++ {
@@ -28,22 +23,8 @@
 	dataCompressed, err := compressor.Compress(data)
 	assert.NoError(t, err)
 
-<<<<<<< HEAD
-	compressedBytes2, err := compressor.Compress(data2)
-	assert.NoError(t, err)
-
-	decompressedBytes, err := compressor.Decompress(compressedBytes)
-	assert.NoError(t, err)
-	assert.EqualValues(t, data, decompressedBytes)
-
-	decompressedBytes2, err := compressor.Decompress(compressedBytes2)
-	assert.NoError(t, err)
-	assert.EqualValues(t, data2, decompressedBytes2)
-}
-=======
 	data2Compressed, err := compressor.Compress(data2)
 	assert.NoError(t, err)
->>>>>>> 5833939b
 
 	dataDecompressed, err := compressor.Decompress(dataCompressed)
 	assert.NoError(t, err)
@@ -52,6 +33,10 @@
 	data2Decompressed, err := compressor.Decompress(data2Compressed)
 	assert.NoError(t, err)
 	assert.EqualValues(t, data2, data2Decompressed)
+
+	dataDecompressed, err = compressor.Decompress(dataCompressed)
+	assert.NoError(t, err)
+	assert.EqualValues(t, data, dataDecompressed)
 
 	nonGzipData := []byte{1, 2, 3}
 	_, err = compressor.Decompress(nonGzipData)
