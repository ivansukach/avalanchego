--- conflicted
+++ resolved
@@ -170,47 +170,33 @@
 	Version
 	GetPeerList
 	PeerList
+	Ping
+	Pong
 	// Bootstrapping:
 	GetAcceptedFrontier
 	AcceptedFrontier
 	GetAccepted
 	Accepted
+	GetAncestors
+	MultiPut
 	// Consensus:
 	Get
 	Put
 	PushQuery
 	PullQuery
 	Chits
-<<<<<<< HEAD
-	// Handshake:
-	Ping
-	Pong
-=======
-	// Bootstrapping:
-	// TODO: Move GetAncestors and MultiPut with the rest of the bootstrapping
-	// commands when we do non-backwards compatible upgrade
-	GetAncestors
-	MultiPut
->>>>>>> bf7cad2a
 )
 
 // Defines the messages that can be sent/received with this network
 var (
 	Messages = map[Op][]Field{
 		// Handshake:
-<<<<<<< HEAD
-		GetVersion:  []Field{},
-		Version:     []Field{NetworkID, NodeID, MyTime, IP, VersionStr},
-		GetPeerList: []Field{},
-		PeerList:    []Field{Peers},
-		Ping:        []Field{},
-		Pong:        []Field{},
-=======
 		GetVersion:  {},
 		Version:     {NetworkID, NodeID, MyTime, IP, VersionStr},
 		GetPeerList: {},
 		PeerList:    {Peers},
->>>>>>> bf7cad2a
+		Ping:        {},
+		Pong:        {},
 		// Bootstrapping:
 		GetAcceptedFrontier: {ChainID, RequestID},
 		AcceptedFrontier:    {ChainID, RequestID, ContainerIDs},
