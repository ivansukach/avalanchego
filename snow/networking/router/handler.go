--- conflicted
+++ resolved
@@ -57,12 +57,9 @@
 // [engine] must be initialized before initializing this handler
 func NewHandler(
 	mc message.Creator,
-	ctx *snow.Context,
+	ctx *snow.ConsensusContext,
 	validators validators.Set,
 	msgFromVMChan <-chan common.Message,
-<<<<<<< HEAD
-	metricsNamespace string,
-	metricsRegisterer prometheus.Registerer,
 ) (*Handler, error) {
 	h := &Handler{
 		ctx:                 ctx,
@@ -74,19 +71,12 @@
 		cpuTracker:          tracker.NewCPUTracker(uptime.IntervalFactory{}, defaultCPUInterval),
 	}
 
-	if err := h.metrics.Initialize(metricsNamespace, metricsRegisterer); err != nil {
+	if err := h.metrics.Initialize("handler", h.ctx.Registerer); err != nil {
 		return nil, fmt.Errorf("initializing handler metrics errored with: %s", err)
-=======
-) error {
-	h.ctx = engine.Context()
-	if err := h.metrics.Initialize("handler", h.ctx.Registerer); err != nil {
-		return fmt.Errorf("initializing handler metrics errored with: %s", err)
->>>>>>> 42d0b8c0
 	}
 
 	var err error
-<<<<<<< HEAD
-	h.unprocessedMsgs, err = newUnprocessedMsgs(h.ctx.Log, h.validators, h.cpuTracker, metricsNamespace, metricsRegisterer)
+	h.unprocessedMsgs, err = newUnprocessedMsgs(h.ctx.Log, h.validators, h.cpuTracker, "handler", h.ctx.Registerer)
 	return h, err
 }
 
@@ -104,15 +94,7 @@
 }
 
 // Context of this Handler
-func (h *Handler) Context() *snow.Context { return h.ctx }
-=======
-	h.unprocessedMsgs, err = newUnprocessedMsgs(h.ctx.Log, h.validators, h.cpuTracker, "handler", h.ctx.Registerer)
-	return err
-}
-
-// Context of this Handler
-func (h *Handler) Context() *snow.ConsensusContext { return h.engine.Context() }
->>>>>>> 42d0b8c0
+func (h *Handler) Context() *snow.ConsensusContext { return h.ctx }
 
 // Engine returns the engine this handler dispatches to
 func (h *Handler) Engine() common.Engine { return h.engine }
