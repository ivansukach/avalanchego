--- conflicted
+++ resolved
@@ -68,23 +68,12 @@
 		msgFromVMChan:       msgFromVMChan,
 		validators:          validators,
 		unprocessedMsgsCond: sync.NewCond(&sync.Mutex{}),
-		cpuTracker:          tracker.NewCPUTracker(uptime.IntervalFactory{}, defaultCPUInterval),
+		cpuTracker:          tracker.NewCPUTracker(uptime.ContinuousFactory{}, defaultCPUInterval),
 	}
 
 	if err := h.metrics.Initialize("handler", h.ctx.Registerer); err != nil {
 		return nil, fmt.Errorf("initializing handler metrics errored with: %s", err)
 	}
-<<<<<<< HEAD
-=======
-	h.mc = mc
-	h.closed = make(chan struct{})
-	h.msgFromVMChan = msgFromVMChan
-	h.engine = engine
-	h.validators = validators
-	var lock sync.Mutex
-	h.unprocessedMsgsCond = sync.NewCond(&lock)
-	h.cpuTracker = tracker.NewCPUTracker(uptime.ContinuousFactory{}, defaultCPUInterval)
->>>>>>> 05f1063f
 	var err error
 	h.unprocessedMsgs, err = newUnprocessedMsgs(h.ctx.Log, h.validators, h.cpuTracker, "handler", h.ctx.Registerer)
 	return h, err
@@ -295,13 +284,8 @@
 		containerIDs, err := getContainerIDs(msg)
 		if err != nil {
 			h.ctx.Log.Debug("Malformed message %s from (%s, %s, %d) dropped. Error: %s",
-<<<<<<< HEAD
 				msg.Op(), nodeID, h.ctx.ChainID, reqID, err)
-			return nil
-=======
-				msg.Op(), nodeID, h.engine.Context().ChainID, reqID, err)
 			return h.engine.GetAcceptedFrontierFailed(nodeID, reqID)
->>>>>>> 05f1063f
 		}
 		return h.bootstrapper.AcceptedFrontier(nodeID, reqID, containerIDs)
 
@@ -324,13 +308,8 @@
 		containerIDs, err := getContainerIDs(msg)
 		if err != nil {
 			h.ctx.Log.Debug("Malformed message %s from (%s, %s, %d) dropped. Error: %s",
-<<<<<<< HEAD
 				msg.Op(), nodeID, h.ctx.ChainID, reqID, err)
-			return nil
-=======
-				msg.Op(), nodeID, h.engine.Context().ChainID, reqID, err)
 			return h.engine.GetAcceptedFailed(nodeID, reqID)
->>>>>>> 05f1063f
 		}
 		return h.bootstrapper.Accepted(nodeID, reqID, containerIDs)
 
@@ -402,13 +381,8 @@
 		votes, err := getContainerIDs(msg)
 		if err != nil {
 			h.ctx.Log.Debug("Malformed message %s from (%s, %s, %d) dropped. Error: %s",
-<<<<<<< HEAD
 				msg.Op(), nodeID, h.ctx.ChainID, reqID, err)
-			return nil
-=======
-				msg.Op(), nodeID, h.engine.Context().ChainID, reqID, err)
 			return h.engine.QueryFailed(nodeID, reqID)
->>>>>>> 05f1063f
 		}
 		return targetGear.Chits(nodeID, reqID, votes)
 
@@ -431,13 +405,8 @@
 		appBytes, ok := msg.Get(message.AppBytes).([]byte)
 		if !ok {
 			h.ctx.Log.Debug("Malformed message %s from (%s, %s, %d) dropped. Error: could not parse AppBytes",
-<<<<<<< HEAD
 				msg.Op(), nodeID, h.ctx.ChainID, reqID)
-			return nil
-=======
-				msg.Op(), nodeID, h.engine.Context().ChainID, reqID)
 			return h.engine.AppRequestFailed(nodeID, reqID)
->>>>>>> 05f1063f
 		}
 		return targetGear.AppResponse(nodeID, reqID, appBytes)
 
