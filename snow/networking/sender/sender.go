// Copyright (C) 2019-2021, Ava Labs, Inc. All rights reserved.
// See the file LICENSE for licensing terms.

package sender

import (
	"fmt"

	"github.com/prometheus/client_golang/prometheus"

	"github.com/ava-labs/avalanchego/ids"
	"github.com/ava-labs/avalanchego/message"
	"github.com/ava-labs/avalanchego/snow"
	"github.com/ava-labs/avalanchego/snow/engine/common"
	"github.com/ava-labs/avalanchego/snow/networking/router"
	"github.com/ava-labs/avalanchego/snow/networking/timeout"
	"github.com/ava-labs/avalanchego/utils/constants"
	"github.com/ava-labs/avalanchego/utils/formatting"
)

var (
	_ snow.Acceptor = &sender{}
	_ common.Sender = &sender{}
)

type GossipConfig struct {
	AcceptedFrontierValidatorSize    uint `json:"gossipAcceptedFrontierValidatorSize"`
	AcceptedFrontierNonValidatorSize uint `json:"gossipAcceptedFrontierNonValidatorSize"`
	AcceptedFrontierPeerSize         uint `json:"gossipAcceptedFrontierPeerSize"`
	OnAcceptValidatorSize            uint `json:"gossipOnAcceptValidatorSize"`
	OnAcceptNonValidatorSize         uint `json:"gossipOnAcceptNonValidatorSize"`
	OnAcceptPeerSize                 uint `json:"gossipOnAcceptPeerSize"`
	AppGossipValidatorSize           uint `json:"appGossipValidatorSize"`
	AppGossipNonValidatorSize        uint `json:"appGossipNonValidatorSize"`
	AppGossipPeerSize                uint `json:"appGossipPeerSize"`
}

// sender is a wrapper around an ExternalSender.
// Messages to this node are put directly into [router] rather than
// being sent over the network via the wrapped ExternalSender.
// sender registers outbound requests with [router] so that [router]
// fires a timeout if we don't get a response to the request.
type sender struct {
	ctx        *snow.ConsensusContext
	msgCreator message.Creator
	sender     ExternalSender // Actually does the sending over the network
	router     router.Router
	timeouts   timeout.Manager

	gossipConfig GossipConfig

	// Request message type --> Counts how many of that request
	// have failed because the node was benched
	failedDueToBench map[message.Op]prometheus.Counter
}

func New(
	ctx *snow.ConsensusContext,
	msgCreator message.Creator,
	externalSender ExternalSender,
	router router.Router,
	timeouts timeout.Manager,
	gossipConfig GossipConfig,
) (common.Sender, error) {
	s := &sender{
		ctx:              ctx,
		msgCreator:       msgCreator,
		sender:           externalSender,
		router:           router,
		timeouts:         timeouts,
		gossipConfig:     gossipConfig,
		failedDueToBench: make(map[message.Op]prometheus.Counter, len(message.ConsensusRequestOps)),
	}

	for _, op := range message.ConsensusRequestOps {
		counter := prometheus.NewCounter(
			prometheus.CounterOpts{
				Name: fmt.Sprintf("%s_failed_benched", op),
				Help: fmt.Sprintf("# of times a %s request was not sent because the node was benched", op),
			},
		)
		if err := ctx.Registerer.Register(counter); err != nil {
			return nil, fmt.Errorf("couldn't register metric for %s: %w", op, err)
		}
		s.failedDueToBench[op] = counter
	}
	return s, nil
}

// Context of this sender
func (s *sender) Context() *snow.ConsensusContext { return s.ctx }

<<<<<<< HEAD
func (s *sender) SendGetAcceptedFrontier(nodeIDs ids.NodeIDSet, requestID uint32) {
=======
func (s *sender) SendGetStateSummaryFrontier(nodeIDs ids.ShortSet, requestID uint32) {
	// Note that this timeout duration won't exactly match the one that gets
	// registered. That's OK.
	deadline := s.timeouts.TimeoutDuration()

	// Tell the router to expect a response message or a message notifying
	// that we won't get a response from each of these nodes.
	// We register timeouts for all nodes, regardless of whether we fail
	// to send them a message, to avoid busy looping when disconnected from
	// the internet.
	for nodeID := range nodeIDs {
		s.router.RegisterRequest(nodeID, s.ctx.ChainID, requestID, message.StateSummaryFrontier)
	}

	// Sending a message to myself. No need to send it over the network.
	// Just put it right into the router. Asynchronously to avoid deadlock.
	if nodeIDs.Contains(s.ctx.NodeID) {
		nodeIDs.Remove(s.ctx.NodeID)
		inMsg := s.msgCreator.InboundGetStateSummaryFrontier(s.ctx.ChainID, requestID, deadline, s.ctx.NodeID)
		go s.router.HandleInbound(inMsg)
	}

	// Create the outbound message.
	outMsg, err := s.msgCreator.GetStateSummaryFrontier(s.ctx.ChainID, requestID, deadline)
	s.ctx.Log.AssertNoError(err)

	// Send the message over the network.
	sentTo := s.sender.Send(outMsg, nodeIDs, s.ctx.SubnetID, s.ctx.IsValidatorOnly())
	for nodeID := range nodeIDs {
		if !sentTo.Contains(nodeID) {
			s.ctx.Log.Debug(
				"failed to send GetStateSummaryFrontier(%s, %s, %d)",
				nodeID,
				s.ctx.ChainID,
				requestID,
			)
		}
	}
}

func (s *sender) SendStateSummaryFrontier(nodeID ids.ShortID, requestID uint32, summary []byte) {
	// Sending this message to myself.
	if nodeID == s.ctx.NodeID {
		inMsg := s.msgCreator.InboundStateSummaryFrontier(s.ctx.ChainID, requestID, summary, nodeID)
		go s.router.HandleInbound(inMsg)
		return
	}

	// Create the outbound message.
	outMsg, err := s.msgCreator.StateSummaryFrontier(s.ctx.ChainID, requestID, summary)
	if err != nil {
		s.ctx.Log.Error(
			"failed to build StateSummaryFrontier(%s, %d, %v): %s",
			s.ctx.ChainID,
			requestID,
			summary,
			err,
		)
		return
	}

	// Send the message over the network.
	nodeIDs := ids.NewShortSet(1)
	nodeIDs.Add(nodeID)
	if sentTo := s.sender.Send(outMsg, nodeIDs, s.ctx.SubnetID, s.ctx.IsValidatorOnly()); sentTo.Len() == 0 {
		s.ctx.Log.Debug(
			"failed to send StateSummaryFrontier(%s, %s, %d, %s)",
			nodeID,
			s.ctx.ChainID,
			requestID,
			summary,
		)
	}
}

func (s *sender) SendGetAcceptedStateSummary(nodeIDs ids.ShortSet, requestID uint32, heights []uint64) {
	// Note that this timeout duration won't exactly match the one that gets
	// registered. That's OK.
	deadline := s.timeouts.TimeoutDuration()

	// Tell the router to expect a response message or a message notifying
	// that we won't get a response from each of these nodes.
	// We register timeouts for all nodes, regardless of whether we fail
	// to send them a message, to avoid busy looping when disconnected from
	// the internet.
	for nodeID := range nodeIDs {
		s.router.RegisterRequest(nodeID, s.ctx.ChainID, requestID, message.AcceptedStateSummary)
	}

	// Sending a message to myself. No need to send it over the network.
	// Just put it right into the router. Asynchronously to avoid deadlock.
	if nodeIDs.Contains(s.ctx.NodeID) {
		nodeIDs.Remove(s.ctx.NodeID)
		inMsg := s.msgCreator.InboundGetAcceptedStateSummary(s.ctx.ChainID, requestID, heights, deadline, s.ctx.NodeID)
		go s.router.HandleInbound(inMsg)
	}

	// Create the outbound message.
	outMsg, err := s.msgCreator.GetAcceptedStateSummary(s.ctx.ChainID, requestID, deadline, heights)

	// Send the message over the network.
	var sentTo ids.ShortSet
	if err == nil {
		sentTo = s.sender.Send(outMsg, nodeIDs, s.ctx.SubnetID, s.ctx.IsValidatorOnly())
	} else {
		s.ctx.Log.Error(
			"failed to build GetAcceptedStateSummary(%s, %d, %s): %s",
			s.ctx.ChainID,
			requestID,
			heights,
			err,
		)
	}

	for nodeID := range nodeIDs {
		if !sentTo.Contains(nodeID) {
			s.ctx.Log.Debug(
				"failed to send GetAcceptedStateSummary(%s, %s, %d, %s)",
				nodeID,
				s.ctx.ChainID,
				requestID,
				heights,
			)
		}
	}
}

func (s *sender) SendAcceptedStateSummary(nodeID ids.ShortID, requestID uint32, summaryIDs []ids.ID) {
	if nodeID == s.ctx.NodeID {
		inMsg := s.msgCreator.InboundAcceptedStateSummary(s.ctx.ChainID, requestID, summaryIDs, nodeID)
		go s.router.HandleInbound(inMsg)
		return
	}

	// Create the outbound message.
	outMsg, err := s.msgCreator.AcceptedStateSummary(s.ctx.ChainID, requestID, summaryIDs)
	if err != nil {
		s.ctx.Log.Error(
			"failed to build AcceptedStateSummary(%s, %d, %s): %s",
			s.ctx.ChainID,
			requestID,
			summaryIDs,
			err,
		)
		return
	}

	// Send the message over the network.
	nodeIDs := ids.NewShortSet(1)
	nodeIDs.Add(nodeID)
	if sentTo := s.sender.Send(outMsg, nodeIDs, s.ctx.SubnetID, s.ctx.IsValidatorOnly()); sentTo.Len() == 0 {
		s.ctx.Log.Debug("failed to send AcceptedStateSummary(%s, %s, %d, %s)",
			nodeID,
			s.ctx.ChainID,
			requestID,
			summaryIDs,
		)
	}
}

func (s *sender) SendGetAcceptedFrontier(nodeIDs ids.ShortSet, requestID uint32) {
>>>>>>> 0ac5958d
	// Note that this timeout duration won't exactly match the one that gets
	// registered. That's OK.
	deadline := s.timeouts.TimeoutDuration()

	// Tell the router to expect a response message or a message notifying
	// that we won't get a response from each of these nodes.
	// We register timeouts for all nodes, regardless of whether we fail
	// to send them a message, to avoid busy looping when disconnected from
	// the internet.
	for nodeID := range nodeIDs {
		s.router.RegisterRequest(nodeID, s.ctx.ChainID, requestID, message.AcceptedFrontier)
	}

	// Sending a message to myself. No need to send it over the network.
	// Just put it right into the router. Asynchronously to avoid deadlock.
	if nodeIDs.Contains(s.ctx.NodeID) {
		nodeIDs.Remove(s.ctx.NodeID)
		inMsg := s.msgCreator.InboundGetAcceptedFrontier(s.ctx.ChainID, requestID, deadline, s.ctx.NodeID)
		go s.router.HandleInbound(inMsg)
	}

	// Create the outbound message.
	outMsg, err := s.msgCreator.GetAcceptedFrontier(s.ctx.ChainID, requestID, deadline)
	s.ctx.Log.AssertNoError(err)

	// Send the message over the network.
	sentTo := s.sender.Send(outMsg, nodeIDs, s.ctx.SubnetID, s.ctx.IsValidatorOnly())
	for nodeID := range nodeIDs {
		if !sentTo.Contains(nodeID) {
			s.ctx.Log.Debug(
				"failed to send GetAcceptedFrontier(%s, %s, %d)",
				nodeID,
				s.ctx.ChainID,
				requestID,
			)
		}
	}
}

func (s *sender) SendAcceptedFrontier(nodeID ids.NodeID, requestID uint32, containerIDs []ids.ID) {
	// Sending this message to myself.
	if nodeID == s.ctx.NodeID {
		inMsg := s.msgCreator.InboundAcceptedFrontier(s.ctx.ChainID, requestID, containerIDs, nodeID)
		go s.router.HandleInbound(inMsg)
		return
	}

	// Create the outbound message.
	outMsg, err := s.msgCreator.AcceptedFrontier(s.ctx.ChainID, requestID, containerIDs)
	if err != nil {
		s.ctx.Log.Error(
			"failed to build AcceptedFrontier(%s, %d, %s): %s",
			s.ctx.ChainID,
			requestID,
			containerIDs,
			err,
		)
		return
	}

	// Send the message over the network.
	nodeIDs := ids.NewNodeIDSet(1)
	nodeIDs.Add(nodeID)
	if sentTo := s.sender.Send(outMsg, nodeIDs, s.ctx.SubnetID, s.ctx.IsValidatorOnly()); sentTo.Len() == 0 {
		s.ctx.Log.Debug(
			"failed to send AcceptedFrontier(%s, %s, %d, %s)",
			nodeID,
			s.ctx.ChainID,
			requestID,
			containerIDs,
		)
	}
}

func (s *sender) SendGetAccepted(nodeIDs ids.NodeIDSet, requestID uint32, containerIDs []ids.ID) {
	// Note that this timeout duration won't exactly match the one that gets
	// registered. That's OK.
	deadline := s.timeouts.TimeoutDuration()

	// Tell the router to expect a response message or a message notifying
	// that we won't get a response from each of these nodes.
	// We register timeouts for all nodes, regardless of whether we fail
	// to send them a message, to avoid busy looping when disconnected from
	// the internet.
	for nodeID := range nodeIDs {
		s.router.RegisterRequest(nodeID, s.ctx.ChainID, requestID, message.Accepted)
	}

	// Sending a message to myself. No need to send it over the network.
	// Just put it right into the router. Asynchronously to avoid deadlock.
	if nodeIDs.Contains(s.ctx.NodeID) {
		nodeIDs.Remove(s.ctx.NodeID)
		inMsg := s.msgCreator.InboundGetAccepted(s.ctx.ChainID, requestID, deadline, containerIDs, s.ctx.NodeID)
		go s.router.HandleInbound(inMsg)
	}

	// Create the outbound message.
	outMsg, err := s.msgCreator.GetAccepted(s.ctx.ChainID, requestID, deadline, containerIDs)

	// Send the message over the network.
	var sentTo ids.NodeIDSet
	if err == nil {
		sentTo = s.sender.Send(outMsg, nodeIDs, s.ctx.SubnetID, s.ctx.IsValidatorOnly())
	} else {
		s.ctx.Log.Error(
			"failed to build GetAccepted(%s, %d, %s): %s",
			s.ctx.ChainID,
			requestID,
			containerIDs,
			err,
		)
	}

	for nodeID := range nodeIDs {
		if !sentTo.Contains(nodeID) {
			s.ctx.Log.Debug(
				"failed to send GetAccepted(%s, %s, %d, %s)",
				nodeID,
				s.ctx.ChainID,
				requestID,
				containerIDs,
			)
		}
	}
}

func (s *sender) SendAccepted(nodeID ids.NodeID, requestID uint32, containerIDs []ids.ID) {
	if nodeID == s.ctx.NodeID {
		inMsg := s.msgCreator.InboundAccepted(s.ctx.ChainID, requestID, containerIDs, nodeID)
		go s.router.HandleInbound(inMsg)
		return
	}

	// Create the outbound message.
	outMsg, err := s.msgCreator.Accepted(s.ctx.ChainID, requestID, containerIDs)
	if err != nil {
		s.ctx.Log.Error(
			"failed to build Accepted(%s, %d, %s): %s",
			s.ctx.ChainID,
			requestID,
			containerIDs,
			err,
		)
		return
	}

	// Send the message over the network.
	nodeIDs := ids.NewNodeIDSet(1)
	nodeIDs.Add(nodeID)
	if sentTo := s.sender.Send(outMsg, nodeIDs, s.ctx.SubnetID, s.ctx.IsValidatorOnly()); sentTo.Len() == 0 {
		s.ctx.Log.Debug("failed to send Accepted(%s, %s, %d, %s)",
			nodeID,
			s.ctx.ChainID,
			requestID,
			containerIDs,
		)
	}
}

func (s *sender) SendGetAncestors(nodeID ids.NodeID, requestID uint32, containerID ids.ID) {
	s.ctx.Log.Verbo(
		"Sending GetAncestors to node %s. RequestID: %d. ContainerID: %s",
		nodeID.String(),
		requestID,
		containerID,
	)

	// Tell the router to expect a response message or a message notifying
	// that we won't get a response from this node.
	s.router.RegisterRequest(nodeID, s.ctx.ChainID, requestID, message.Ancestors)

	// Sending a GetAncestors to myself always fails.
	if nodeID == s.ctx.NodeID {
		inMsg := s.msgCreator.InternalFailedRequest(message.GetAncestorsFailed, nodeID, s.ctx.ChainID, requestID)
		go s.router.HandleInbound(inMsg)
		return
	}

	// [nodeID] may be benched. That is, they've been unresponsive
	// so we don't even bother sending requests to them. We just have them immediately fail.
	if s.timeouts.IsBenched(nodeID, s.ctx.ChainID) {
		s.failedDueToBench[message.GetAncestors].Inc() // update metric
		s.timeouts.RegisterRequestToUnreachableValidator()
		inMsg := s.msgCreator.InternalFailedRequest(message.GetAncestorsFailed, nodeID, s.ctx.ChainID, requestID)
		go s.router.HandleInbound(inMsg)
		return
	}

	// Note that this timeout duration won't exactly match the one that gets
	// registered. That's OK.
	deadline := s.timeouts.TimeoutDuration()
	// Create the outbound message.
	outMsg, err := s.msgCreator.GetAncestors(s.ctx.ChainID, requestID, deadline, containerID)
	if err != nil {
		s.ctx.Log.Error("failed to build GetAncestors message: %s", err)
		inMsg := s.msgCreator.InternalFailedRequest(message.GetAncestorsFailed, nodeID, s.ctx.ChainID, requestID)
		go s.router.HandleInbound(inMsg)
		return
	}

	// Send the message over the network.
	nodeIDs := ids.NewNodeIDSet(1)
	nodeIDs.Add(nodeID)
	if sentTo := s.sender.Send(outMsg, nodeIDs, s.ctx.SubnetID, s.ctx.IsValidatorOnly()); sentTo.Len() == 0 {
		s.ctx.Log.Debug(
			"failed to send GetAncestors(%s, %s, %d, %s)",
			nodeID,
			s.ctx.ChainID,
			requestID,
			containerID,
		)
		s.timeouts.RegisterRequestToUnreachableValidator()
		inMsg := s.msgCreator.InternalFailedRequest(message.GetAncestorsFailed, nodeID, s.ctx.ChainID, requestID)
		go s.router.HandleInbound(inMsg)
	}
}

// SendAncestors sends an Ancestors message to the consensus engine running on the specified chain
// on the specified node.
// The Ancestors message gives the recipient the contents of several containers.
func (s *sender) SendAncestors(nodeID ids.NodeID, requestID uint32, containers [][]byte) {
	s.ctx.Log.Verbo("Sending Ancestors to node %s. RequestID: %d. NumContainers: %d", nodeID, requestID, len(containers))

	// Create the outbound message.
	outMsg, err := s.msgCreator.Ancestors(s.ctx.ChainID, requestID, containers)
	if err != nil {
		s.ctx.Log.Error(
			"failed to build Ancestors message because of container of size %d",
			len(containers),
		)
		return
	}

	// Send the message over the network.
	nodeIDs := ids.NewNodeIDSet(1)
	nodeIDs.Add(nodeID)
	if sentTo := s.sender.Send(outMsg, nodeIDs, s.ctx.SubnetID, s.ctx.IsValidatorOnly()); sentTo.Len() == 0 {
		s.ctx.Log.Debug(
			"failed to send Ancestors(%s, %s, %d, %d)",
			nodeID,
			s.ctx.ChainID,
			requestID,
			len(containers),
		)
	}
}

// SendGet sends a Get message to the consensus engine running on the specified
// chain to the specified node. The Get message signifies that this
// consensus engine would like the recipient to send this consensus engine the
// specified container.
func (s *sender) SendGet(nodeID ids.NodeID, requestID uint32, containerID ids.ID) {
	s.ctx.Log.Verbo(
		"Sending Get to node %s. RequestID: %d. ContainerID: %s",
		nodeID.String(),
		requestID,
		containerID,
	)

	// Tell the router to expect a response message or a message notifying
	// that we won't get a response from this node.
	s.router.RegisterRequest(nodeID, s.ctx.ChainID, requestID, message.Put)

	// Sending a Get to myself always fails.
	if nodeID == s.ctx.NodeID {
		inMsg := s.msgCreator.InternalFailedRequest(message.GetFailed, nodeID, s.ctx.ChainID, requestID)
		go s.router.HandleInbound(inMsg)
		return
	}

	// [nodeID] may be benched. That is, they've been unresponsive
	// so we don't even bother sending requests to them. We just have them immediately fail.
	if s.timeouts.IsBenched(nodeID, s.ctx.ChainID) {
		s.failedDueToBench[message.Get].Inc() // update metric
		s.timeouts.RegisterRequestToUnreachableValidator()
		inMsg := s.msgCreator.InternalFailedRequest(message.GetFailed, nodeID, s.ctx.ChainID, requestID)
		go s.router.HandleInbound(inMsg)
		return
	}

	// Note that this timeout duration won't exactly match the one that gets
	// registered. That's OK.
	deadline := s.timeouts.TimeoutDuration()
	// Create the outbound message.
	outMsg, err := s.msgCreator.Get(s.ctx.ChainID, requestID, deadline, containerID)
	s.ctx.Log.AssertNoError(err)

	// Send the message over the network.
	nodeIDs := ids.NewNodeIDSet(1)
	nodeIDs.Add(nodeID)
	if sentTo := s.sender.Send(outMsg, nodeIDs, s.ctx.SubnetID, s.ctx.IsValidatorOnly()); sentTo.Len() == 0 {
		s.ctx.Log.Debug(
			"failed to send Get(%s, %s, %d, %s)",
			nodeID,
			s.ctx.ChainID,
			requestID,
			containerID,
		)

		s.timeouts.RegisterRequestToUnreachableValidator()
		inMsg := s.msgCreator.InternalFailedRequest(message.GetFailed, nodeID, s.ctx.ChainID, requestID)
		go s.router.HandleInbound(inMsg)
	}
}

// SendPut sends a Put message to the consensus engine running on the specified chain
// on the specified node.
// The Put message signifies that this consensus engine is giving to the recipient
// the contents of the specified container.
func (s *sender) SendPut(nodeID ids.NodeID, requestID uint32, containerID ids.ID, container []byte) {
	s.ctx.Log.Verbo(
		"Sending Put to node %s. RequestID: %d. ContainerID: %s",
		nodeID.String(),
		requestID,
		containerID,
	)

	// Create the outbound message.
	outMsg, err := s.msgCreator.Put(s.ctx.ChainID, requestID, containerID, container)
	if err != nil {
		s.ctx.Log.Error(
			"failed to build Put(%s, %d, %s): %s. len(container) : %d",
			s.ctx.ChainID,
			requestID,
			containerID,
			err,
			len(container),
		)
		return
	}

	// Send the message over the network.
	nodeIDs := ids.NewNodeIDSet(1)
	nodeIDs.Add(nodeID)
	if sentTo := s.sender.Send(outMsg, nodeIDs, s.ctx.SubnetID, s.ctx.IsValidatorOnly()); sentTo.Len() == 0 {
		s.ctx.Log.Debug(
			"failed to send Put(%s, %s, %d, %s)",
			nodeID,
			s.ctx.ChainID,
			requestID,
			containerID,
		)
		s.ctx.Log.Verbo("container: %s", formatting.DumpBytes(container))
	}
}

// SendPushQuery sends a PushQuery message to the consensus engines running on the specified chains
// on the specified nodes.
// The PushQuery message signifies that this consensus engine would like each node to send
// their preferred frontier given the existence of the specified container.
func (s *sender) SendPushQuery(nodeIDs ids.NodeIDSet, requestID uint32, containerID ids.ID, container []byte) {
	s.ctx.Log.Verbo(
		"Sending PushQuery to nodes %v. RequestID: %d. ContainerID: %s",
		nodeIDs,
		requestID,
		containerID,
	)

	// Tell the router to expect a response message or a message notifying
	// that we won't get a response from each of these nodes.
	// We register timeouts for all nodes, regardless of whether we fail
	// to send them a message, to avoid busy looping when disconnected from
	// the internet.
	for nodeID := range nodeIDs {
		s.router.RegisterRequest(nodeID, s.ctx.ChainID, requestID, message.Chits)
	}

	// Note that this timeout duration won't exactly match the one that gets
	// registered. That's OK.
	deadline := s.timeouts.TimeoutDuration()

	// Sending a message to myself. No need to send it over the network.
	// Just put it right into the router. Do so asynchronously to avoid deadlock.
	if nodeIDs.Contains(s.ctx.NodeID) {
		nodeIDs.Remove(s.ctx.NodeID)
		inMsg := s.msgCreator.InboundPushQuery(s.ctx.ChainID, requestID, deadline, containerID, container, s.ctx.NodeID)
		go s.router.HandleInbound(inMsg)
	}

	// Some of [nodeIDs] may be benched. That is, they've been unresponsive
	// so we don't even bother sending messages to them. We just have them immediately fail.
	for nodeID := range nodeIDs {
		if s.timeouts.IsBenched(nodeID, s.ctx.ChainID) {
			s.failedDueToBench[message.PushQuery].Inc() // update metric
			nodeIDs.Remove(nodeID)
			s.timeouts.RegisterRequestToUnreachableValidator()

			// Immediately register a failure. Do so asynchronously to avoid deadlock.
			inMsg := s.msgCreator.InternalFailedRequest(message.QueryFailed, nodeID, s.ctx.ChainID, requestID)
			go s.router.HandleInbound(inMsg)
		}
	}

	// Create the outbound message.
	// [sentTo] are the IDs of validators who may receive the message.
	outMsg, err := s.msgCreator.PushQuery(s.ctx.ChainID, requestID, deadline, containerID, container)

	// Send the message over the network.
	var sentTo ids.NodeIDSet
	if err == nil {
		sentTo = s.sender.Send(outMsg, nodeIDs, s.ctx.SubnetID, s.ctx.IsValidatorOnly())
	} else {
		s.ctx.Log.Error(
			"failed to build PushQuery(%s, %d, %s): %s. len(container): %d",
			s.ctx.ChainID,
			requestID,
			containerID,
			err,
			len(container),
		)
	}

	for nodeID := range nodeIDs {
		if !sentTo.Contains(nodeID) {
			s.ctx.Log.Debug(
				"failed to send PushQuery(%s, %s, %d, %s)",
				nodeID,
				s.ctx.ChainID,
				requestID,
				containerID,
			)
			s.ctx.Log.Verbo("container: %s", formatting.DumpBytes(container))

			// Register failures for nodes we didn't send a request to.
			s.timeouts.RegisterRequestToUnreachableValidator()
			inMsg := s.msgCreator.InternalFailedRequest(message.QueryFailed, nodeID, s.ctx.ChainID, requestID)
			go s.router.HandleInbound(inMsg)
		}
	}
}

// SendPullQuery sends a PullQuery message to the consensus engines running on the specified chains
// on the specified nodes.
// The PullQuery message signifies that this consensus engine would like each node to send
// their preferred frontier.
func (s *sender) SendPullQuery(nodeIDs ids.NodeIDSet, requestID uint32, containerID ids.ID) {
	s.ctx.Log.Verbo(
		"Sending PullQuery. RequestID: %d. ContainerID: %s",
		requestID,
		containerID,
	)

	// Tell the router to expect a response message or a message notifying
	// that we won't get a response from each of these nodes.
	// We register timeouts for all nodes, regardless of whether we fail
	// to send them a message, to avoid busy looping when disconnected from
	// the internet.
	for nodeID := range nodeIDs {
		s.router.RegisterRequest(nodeID, s.ctx.ChainID, requestID, message.Chits)
	}

	// Note that this timeout duration won't exactly match the one that gets
	// registered. That's OK.
	deadline := s.timeouts.TimeoutDuration()

	// Sending a message to myself. No need to send it over the network.
	// Just put it right into the router. Do so asynchronously to avoid deadlock.
	if nodeIDs.Contains(s.ctx.NodeID) {
		nodeIDs.Remove(s.ctx.NodeID)
		inMsg := s.msgCreator.InboundPullQuery(s.ctx.ChainID, requestID, deadline, containerID, s.ctx.NodeID)
		go s.router.HandleInbound(inMsg)
	}

	// Some of the nodes in [nodeIDs] may be benched. That is, they've been unresponsive
	// so we don't even bother sending messages to them. We just have them immediately fail.
	for nodeID := range nodeIDs {
		if s.timeouts.IsBenched(nodeID, s.ctx.ChainID) {
			s.failedDueToBench[message.PullQuery].Inc() // update metric
			nodeIDs.Remove(nodeID)
			s.timeouts.RegisterRequestToUnreachableValidator()
			// Immediately register a failure. Do so asynchronously to avoid deadlock.
			inMsg := s.msgCreator.InternalFailedRequest(message.QueryFailed, nodeID, s.ctx.ChainID, requestID)
			go s.router.HandleInbound(inMsg)
		}
	}

	// Create the outbound message.
	outMsg, err := s.msgCreator.PullQuery(s.ctx.ChainID, requestID, deadline, containerID)
	s.ctx.Log.AssertNoError(err)

	// Send the message over the network.
	sentTo := s.sender.Send(outMsg, nodeIDs, s.ctx.SubnetID, s.ctx.IsValidatorOnly())

	for nodeID := range nodeIDs {
		if !sentTo.Contains(nodeID) {
			s.ctx.Log.Debug(
				"failed to send PullQuery(%s, %s, %d, %s)",
				nodeID,
				s.ctx.ChainID,
				requestID,
				containerID,
			)

			// Register failures for nodes we didn't send a request to.
			s.timeouts.RegisterRequestToUnreachableValidator()
			inMsg := s.msgCreator.InternalFailedRequest(message.QueryFailed, nodeID, s.ctx.ChainID, requestID)
			go s.router.HandleInbound(inMsg)
		}
	}
}

// SendChits sends chits
func (s *sender) SendChits(nodeID ids.NodeID, requestID uint32, votes []ids.ID) {
	s.ctx.Log.Verbo(
		"Sending Chits to node %s. RequestID: %d. Votes: %s",
		nodeID.String(),
		requestID,
		votes,
	)

	// If [nodeID] is myself, send this message directly
	// to my own router rather than sending it over the network
	if nodeID == s.ctx.NodeID {
		inMsg := s.msgCreator.InboundChits(s.ctx.ChainID, requestID, votes, nodeID)
		go s.router.HandleInbound(inMsg)
		return
	}

	// Create the outbound message.
	outMsg, err := s.msgCreator.Chits(s.ctx.ChainID, requestID, votes)
	if err != nil {
		s.ctx.Log.Error(
			"failed to build Chits(%s, %d, %s): %s",
			s.ctx.ChainID,
			requestID,
			votes,
			err,
		)
		return
	}

	// Send the message over the network.
	nodeIDs := ids.NewNodeIDSet(1)
	nodeIDs.Add(nodeID)
	if sentTo := s.sender.Send(outMsg, nodeIDs, s.ctx.SubnetID, s.ctx.IsValidatorOnly()); sentTo.Len() == 0 {
		s.ctx.Log.Debug(
			"failed to send Chits(%s, %s, %d, %s)",
			nodeID,
			s.ctx.ChainID,
			requestID,
			votes,
		)
	}
}

// SendAppRequest sends an application-level request to the given nodes.
// The meaning of this request, and how it should be handled, is defined by the VM.
func (s *sender) SendAppRequest(nodeIDs ids.NodeIDSet, requestID uint32, appRequestBytes []byte) error {
	s.ctx.Log.Verbo(
		"Sending AppRequest. RequestID: %d. Message: %s",
		requestID,
		formatting.DumpBytes(appRequestBytes),
	)

	// Tell the router to expect a response message or a message notifying
	// that we won't get a response from each of these nodes.
	// We register timeouts for all nodes, regardless of whether we fail
	// to send them a message, to avoid busy looping when disconnected from
	// the internet.
	for nodeID := range nodeIDs {
		s.router.RegisterRequest(nodeID, s.ctx.ChainID, requestID, message.AppResponse)
	}

	// Note that this timeout duration won't exactly match the one that gets
	// registered. That's OK.
	deadline := s.timeouts.TimeoutDuration()

	// Sending a message to myself. No need to send it over the network.
	// Just put it right into the router. Do so asynchronously to avoid deadlock.
	if nodeIDs.Contains(s.ctx.NodeID) {
		nodeIDs.Remove(s.ctx.NodeID)
		inMsg := s.msgCreator.InboundAppRequest(s.ctx.ChainID, requestID, deadline, appRequestBytes, s.ctx.NodeID)
		go s.router.HandleInbound(inMsg)
	}

	// Some of the nodes in [nodeIDs] may be benched. That is, they've been unresponsive
	// so we don't even bother sending messages to them. We just have them immediately fail.
	for nodeID := range nodeIDs {
		if s.timeouts.IsBenched(nodeID, s.ctx.ChainID) {
			s.failedDueToBench[message.AppRequest].Inc() // update metric
			nodeIDs.Remove(nodeID)
			s.timeouts.RegisterRequestToUnreachableValidator()

			// Immediately register a failure. Do so asynchronously to avoid deadlock.
			inMsg := s.msgCreator.InternalFailedRequest(message.AppRequestFailed, nodeID, s.ctx.ChainID, requestID)
			go s.router.HandleInbound(inMsg)
		}
	}

	// Create the outbound message.
	// [sentTo] are the IDs of nodes who may receive the message.
	outMsg, err := s.msgCreator.AppRequest(s.ctx.ChainID, requestID, deadline, appRequestBytes)

	// Send the message over the network.
	var sentTo ids.NodeIDSet
	if err == nil {
		sentTo = s.sender.Send(outMsg, nodeIDs, s.ctx.SubnetID, s.ctx.IsValidatorOnly())
	} else {
		s.ctx.Log.Error(
			"failed to build AppRequest(%s, %d): %s",
			s.ctx.ChainID,
			requestID,
			err,
		)
	}

	for nodeID := range nodeIDs {
		if !sentTo.Contains(nodeID) {
			s.ctx.Log.Debug(
				"failed to send AppRequest(%s, %s, %d)",
				nodeID,
				s.ctx.ChainID,
				requestID,
			)
			s.ctx.Log.Verbo("failed message: %s", formatting.DumpBytes(appRequestBytes))

			// Register failures for nodes we didn't send a request to.
			s.timeouts.RegisterRequestToUnreachableValidator()
			inMsg := s.msgCreator.InternalFailedRequest(message.AppRequestFailed, nodeID, s.ctx.ChainID, requestID)
			go s.router.HandleInbound(inMsg)
		}
	}
	return nil
}

// SendAppResponse sends a response to an application-level request from the
// given node
func (s *sender) SendAppResponse(nodeID ids.NodeID, requestID uint32, appResponseBytes []byte) error {
	if nodeID == s.ctx.NodeID {
		inMsg := s.msgCreator.InboundAppResponse(s.ctx.ChainID, requestID, appResponseBytes, nodeID)
		go s.router.HandleInbound(inMsg)
		return nil
	}

	// Create the outbound message.
	outMsg, err := s.msgCreator.AppResponse(s.ctx.ChainID, requestID, appResponseBytes)
	if err != nil {
		s.ctx.Log.Error(
			"failed to build AppResponse(%s, %d): %s",
			s.ctx.ChainID,
			requestID,
			err,
		)
		s.ctx.Log.Verbo("message: %s", formatting.DumpBytes(appResponseBytes))
		return nil
	}

	// Send the message over the network.
	nodeIDs := ids.NewNodeIDSet(1)
	nodeIDs.Add(nodeID)
	if sentTo := s.sender.Send(outMsg, nodeIDs, s.ctx.SubnetID, s.ctx.IsValidatorOnly()); sentTo.Len() == 0 {
		s.ctx.Log.Debug(
			"failed to send AppResponse(%s, %s, %d)",
			nodeID,
			s.ctx.ChainID,
			requestID,
		)
		s.ctx.Log.Verbo("container: %s", formatting.DumpBytes(appResponseBytes))
	}

	return nil
}

func (s *sender) SendAppGossipSpecific(nodeIDs ids.NodeIDSet, appGossipBytes []byte) error {
	// Create the outbound message.
	outMsg, err := s.msgCreator.AppGossip(s.ctx.ChainID, appGossipBytes)
	if err != nil {
		s.ctx.Log.Error(
			"failed to build AppGossip(%s) for SpecificGossip: %s",
			s.ctx.ChainID,
			err,
		)
		s.ctx.Log.Verbo("message: %s", formatting.DumpBytes(appGossipBytes))
	}

	// Send the message over the network.
	if sentTo := s.sender.Send(outMsg, nodeIDs, s.ctx.SubnetID, s.ctx.IsValidatorOnly()); sentTo.Len() == 0 {
		s.ctx.Log.Debug("failed to gossip SpecificGossip(%s)", s.ctx.ChainID)
		s.ctx.Log.Verbo("failed message: %s", formatting.DumpBytes(appGossipBytes))
	}
	return nil
}

// SendAppGossip sends an application-level gossip message.
func (s *sender) SendAppGossip(appGossipBytes []byte) error {
	// Create the outbound message.
	outMsg, err := s.msgCreator.AppGossip(s.ctx.ChainID, appGossipBytes)
	if err != nil {
		s.ctx.Log.Error("failed to build AppGossip(%s): %s", s.ctx.ChainID, err)
		s.ctx.Log.Verbo("message: %s", formatting.DumpBytes(appGossipBytes))
	}

	validatorSize := int(s.gossipConfig.AppGossipValidatorSize)
	nonValidatorSize := int(s.gossipConfig.AppGossipNonValidatorSize)
	peerSize := int(s.gossipConfig.AppGossipPeerSize)

	sentTo := s.sender.Gossip(outMsg, s.ctx.SubnetID, s.ctx.IsValidatorOnly(), validatorSize, nonValidatorSize, peerSize)
	if sentTo.Len() == 0 {
		s.ctx.Log.Debug("failed to gossip AppGossip(%s)", s.ctx.ChainID)
		s.ctx.Log.Verbo("failed message: %s", formatting.DumpBytes(appGossipBytes))
	}
	return nil
}

// SendGossip gossips the provided container
func (s *sender) SendGossip(containerID ids.ID, container []byte) {
	s.ctx.Log.Verbo("Gossiping %s", containerID)
	// Create the outbound message.
	outMsg, err := s.msgCreator.Put(s.ctx.ChainID, constants.GossipMsgRequestID, containerID, container)
	if err != nil {
		s.ctx.Log.Error(
			"failed to build Put message for gossip with length %d: %s",
			len(container),
			err,
		)
		return
	}

	sentTo := s.sender.Gossip(
		outMsg,
		s.ctx.SubnetID,
		s.ctx.IsValidatorOnly(),
		int(s.gossipConfig.AcceptedFrontierValidatorSize),
		int(s.gossipConfig.AcceptedFrontierNonValidatorSize),
		int(s.gossipConfig.AcceptedFrontierPeerSize),
	)

	if sentTo.Len() == 0 {
		s.ctx.Log.Debug("failed to gossip GossipMsg(%s)", s.ctx.ChainID)
	}
}

// Accept is called after every consensus decision
func (s *sender) Accept(ctx *snow.ConsensusContext, containerID ids.ID, container []byte) error {
	if ctx.GetState() != snow.NormalOp {
		// don't gossip during bootstrapping
		return nil
	}

	s.ctx.Log.Verbo("Gossiping Accepted %s", containerID)
	// Create the outbound message.
	outMsg, err := s.msgCreator.Put(s.ctx.ChainID, constants.GossipMsgRequestID, containerID, container)
	if err != nil {
		s.ctx.Log.Error(
			"failed to build Put message for gossip of accepted container with length %d: %s",
			len(container),
			err,
		)
		return nil
	}

	sentTo := s.sender.Gossip(
		outMsg,
		s.ctx.SubnetID,
		s.ctx.IsValidatorOnly(),
		int(s.gossipConfig.OnAcceptValidatorSize),
		int(s.gossipConfig.OnAcceptNonValidatorSize),
		int(s.gossipConfig.OnAcceptPeerSize),
	)

	if sentTo.Len() == 0 {
		s.ctx.Log.Debug("failed to gossip GossipMsg(%s)", s.ctx.ChainID)
	}
	return nil
}<|MERGE_RESOLUTION|>--- conflicted
+++ resolved
@@ -90,10 +90,7 @@
 // Context of this sender
 func (s *sender) Context() *snow.ConsensusContext { return s.ctx }
 
-<<<<<<< HEAD
-func (s *sender) SendGetAcceptedFrontier(nodeIDs ids.NodeIDSet, requestID uint32) {
-=======
-func (s *sender) SendGetStateSummaryFrontier(nodeIDs ids.ShortSet, requestID uint32) {
+func (s *sender) SendGetStateSummaryFrontier(nodeIDs ids.NodeIDSet, requestID uint32) {
 	// Note that this timeout duration won't exactly match the one that gets
 	// registered. That's OK.
 	deadline := s.timeouts.TimeoutDuration()
@@ -133,7 +130,7 @@
 	}
 }
 
-func (s *sender) SendStateSummaryFrontier(nodeID ids.ShortID, requestID uint32, summary []byte) {
+func (s *sender) SendStateSummaryFrontier(nodeID ids.NodeID, requestID uint32, summary []byte) {
 	// Sending this message to myself.
 	if nodeID == s.ctx.NodeID {
 		inMsg := s.msgCreator.InboundStateSummaryFrontier(s.ctx.ChainID, requestID, summary, nodeID)
@@ -155,7 +152,7 @@
 	}
 
 	// Send the message over the network.
-	nodeIDs := ids.NewShortSet(1)
+	nodeIDs := ids.NewNodeIDSet(1)
 	nodeIDs.Add(nodeID)
 	if sentTo := s.sender.Send(outMsg, nodeIDs, s.ctx.SubnetID, s.ctx.IsValidatorOnly()); sentTo.Len() == 0 {
 		s.ctx.Log.Debug(
@@ -168,7 +165,7 @@
 	}
 }
 
-func (s *sender) SendGetAcceptedStateSummary(nodeIDs ids.ShortSet, requestID uint32, heights []uint64) {
+func (s *sender) SendGetAcceptedStateSummary(nodeIDs ids.NodeIDSet, requestID uint32, heights []uint64) {
 	// Note that this timeout duration won't exactly match the one that gets
 	// registered. That's OK.
 	deadline := s.timeouts.TimeoutDuration()
@@ -194,7 +191,7 @@
 	outMsg, err := s.msgCreator.GetAcceptedStateSummary(s.ctx.ChainID, requestID, deadline, heights)
 
 	// Send the message over the network.
-	var sentTo ids.ShortSet
+	var sentTo ids.NodeIDSet
 	if err == nil {
 		sentTo = s.sender.Send(outMsg, nodeIDs, s.ctx.SubnetID, s.ctx.IsValidatorOnly())
 	} else {
@@ -220,7 +217,7 @@
 	}
 }
 
-func (s *sender) SendAcceptedStateSummary(nodeID ids.ShortID, requestID uint32, summaryIDs []ids.ID) {
+func (s *sender) SendAcceptedStateSummary(nodeID ids.NodeID, requestID uint32, summaryIDs []ids.ID) {
 	if nodeID == s.ctx.NodeID {
 		inMsg := s.msgCreator.InboundAcceptedStateSummary(s.ctx.ChainID, requestID, summaryIDs, nodeID)
 		go s.router.HandleInbound(inMsg)
@@ -241,7 +238,7 @@
 	}
 
 	// Send the message over the network.
-	nodeIDs := ids.NewShortSet(1)
+	nodeIDs := ids.NewNodeIDSet(1)
 	nodeIDs.Add(nodeID)
 	if sentTo := s.sender.Send(outMsg, nodeIDs, s.ctx.SubnetID, s.ctx.IsValidatorOnly()); sentTo.Len() == 0 {
 		s.ctx.Log.Debug("failed to send AcceptedStateSummary(%s, %s, %d, %s)",
@@ -253,8 +250,7 @@
 	}
 }
 
-func (s *sender) SendGetAcceptedFrontier(nodeIDs ids.ShortSet, requestID uint32) {
->>>>>>> 0ac5958d
+func (s *sender) SendGetAcceptedFrontier(nodeIDs ids.NodeIDSet, requestID uint32) {
 	// Note that this timeout duration won't exactly match the one that gets
 	// registered. That's OK.
 	deadline := s.timeouts.TimeoutDuration()
