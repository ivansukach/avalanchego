--- conflicted
+++ resolved
@@ -14,44 +14,20 @@
 type ExternalSender interface {
 	AppSender
 
-	// Send a GetAcceptedFrontier message for chain [chainID] to validators in [nodeIDs].
+	// Send a GetAcceptedFrontier message for chain [chainID] to validators in [validatorIDs].
 	// The validator should reply by [deadline].
 	// Returns the IDs of validators that may receive the message.
-	// If we're not connected to a validator in [nodeIDs], for example,
+	// If we're not connected to a validator in [validatorIDs], for example,
 	// it will not be included in the return value.
-	SendGetAcceptedFrontier(nodeIDs ids.ShortSet, chainID ids.ID, requestID uint32, deadline time.Duration) []ids.ShortID
-	SendAcceptedFrontier(nodeID ids.ShortID, chainID ids.ID, requestID uint32, containerIDs []ids.ID)
+	GetAcceptedFrontier(validatorIDs ids.ShortSet, chainID ids.ID, requestID uint32, deadline time.Duration) []ids.ShortID
+	AcceptedFrontier(validatorID ids.ShortID, chainID ids.ID, requestID uint32, containerIDs []ids.ID)
 
-	SendGetAccepted(nodeIDs ids.ShortSet, chainID ids.ID, requestID uint32, deadline time.Duration, containerIDs []ids.ID) []ids.ShortID
-	SendAccepted(nodeID ids.ShortID, chainID ids.ID, requestID uint32, containerIDs []ids.ID)
+	GetAccepted(validatorIDs ids.ShortSet, chainID ids.ID, requestID uint32, deadline time.Duration, containerIDs []ids.ID) []ids.ShortID
+	Accepted(validatorID ids.ShortID, chainID ids.ID, requestID uint32, containerIDs []ids.ID)
 
-	// Request ancestors of container [containerID] in chain [chainID] from validator [nodeID].
+	// Request ancestors of container [containerID] in chain [chainID] from validator [validatorID].
 	// The validator should reply by [deadline].
 	// Returns true if the validator may receive the message.
-<<<<<<< HEAD
-	// If we're not connected to [nodeID], for example, returns false.
-	SendGetAncestors(nodeID ids.ShortID, chainID ids.ID, requestID uint32, deadline time.Duration, containerID ids.ID) bool
-	SendMultiPut(nodeID ids.ShortID, chainID ids.ID, requestID uint32, containers [][]byte)
-
-	SendGet(nodeID ids.ShortID, chainID ids.ID, requestID uint32, deadline time.Duration, containerID ids.ID) bool
-	SendPut(nodeID ids.ShortID, chainID ids.ID, requestID uint32, containerID ids.ID, container []byte)
-
-	SendPushQuery(nodeIDs ids.ShortSet, chainID ids.ID, requestID uint32, deadline time.Duration, containerID ids.ID, container []byte) []ids.ShortID
-	SendPullQuery(nodeIDs ids.ShortSet, chainID ids.ID, requestID uint32, deadline time.Duration, containerID ids.ID) []ids.ShortID
-	SendChits(nodeID ids.ShortID, chainID ids.ID, requestID uint32, votes []ids.ID)
-
-	SendGossip(chainID ids.ID, containerID ids.ID, container []byte)
-}
-
-// Sends app-level messages
-type AppSender interface {
-	// Send an application-level request
-	SendAppRequest(nodeIDs ids.ShortSet, chainID ids.ID, requestID uint32, deadline time.Duration, appRequestBytes []byte) []ids.ShortID
-	// Send an application-level response to a request
-	SendAppResponse(nodeID ids.ShortID, chainID ids.ID, requestID uint32, appResponseBytes []byte)
-	// Gossip an application-level message
-	SendAppGossip(chainID ids.ID, appGossipBytes []byte)
-=======
 	// If we're not connected to [validatorID], for example, returns false.
 	GetAncestors(validatorID ids.ShortID, chainID ids.ID, requestID uint32, deadline time.Duration, containerID ids.ID) bool
 	MultiPut(validatorID ids.ShortID, chainID ids.ID, requestID uint32, containers [][]byte)
@@ -64,5 +40,14 @@
 	Chits(validatorID ids.ShortID, chainID ids.ID, requestID uint32, votes []ids.ID)
 
 	Gossip(subnetID, chainID, containerID ids.ID, container []byte)
->>>>>>> ab34cfa4
+}
+
+// Sends app-level messages
+type AppSender interface {
+	// Send an application-level request
+	SendAppRequest(nodeIDs ids.ShortSet, chainID ids.ID, requestID uint32, deadline time.Duration, appRequestBytes []byte) []ids.ShortID
+	// Send an application-level response to a request
+	SendAppResponse(nodeID ids.ShortID, chainID ids.ID, requestID uint32, appResponseBytes []byte)
+	// Gossip an application-level message
+	SendAppGossip(chainID ids.ID, appGossipBytes []byte)
 }