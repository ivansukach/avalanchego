--- conflicted
+++ resolved
@@ -197,24 +197,6 @@
 	}
 }
 
-<<<<<<< HEAD
-func (h *handler) StartChain() error {
-	startReqID := uint32(0)
-	switch h.ctx.GetState() {
-	case snow.StateSyncing:
-		if err := h.bootstrapper.Clear(); err != nil {
-			return err
-		}
-		return h.stateSyncer.Start(startReqID)
-	case snow.Bootstrapping:
-		return h.bootstrapper.Start(startReqID)
-	default:
-		return errGearsNotRegistered
-	}
-}
-
-=======
->>>>>>> 3c05d2c2
 // Push the message onto the handler's queue
 func (h *handler) Push(msg message.InboundMessage) {
 	switch msg.Op() {
@@ -334,14 +316,6 @@
 			msg = h.mc.InternalVMMessage(h.ctx.NodeID, uint32(vmMSG))
 
 		case <-gossiper.C:
-<<<<<<< HEAD
-			if h.ctx.GetState() != snow.NormalOp {
-				// Shouldn't send gossiping messages while the chain is
-				// state-syncing/bootstrapping.
-				continue
-			}
-=======
->>>>>>> 3c05d2c2
 			msg = h.mc.InternalGossipRequest(h.ctx.NodeID)
 
 		case <-h.timeouts:
