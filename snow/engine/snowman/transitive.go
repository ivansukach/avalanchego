--- conflicted
+++ resolved
@@ -614,13 +614,6 @@
 
 	t.RequestID++
 	if t.polls.Add(t.RequestID, vdrBag) {
-<<<<<<< HEAD
-		vdrList := vdrBag.List()
-		vdrSet := ids.NewNodeIDSet(len(vdrList))
-		vdrSet.Add(vdrList...)
-
-		t.Sender.SendPushQuery(vdrSet, t.RequestID, blk.ID(), blk.Bytes())
-=======
 		// Send a push query to some of the validators, and a pull query to the rest.
 		// Note that [vdrList] doesn't contain duplicates so its length may be < k.
 		common.SendMixedQuery(
@@ -631,7 +624,6 @@
 			blk.ID(),
 			blk.Bytes(),
 		)
->>>>>>> 0ac5958d
 	}
 }
 
