// Copyright (C) 2019-2021, Ava Labs, Inc. All rights reserved.
// See the file LICENSE for licensing terms.

package bootstrap

import (
	"errors"
	"fmt"
	"math"
	"time"

	"github.com/ava-labs/avalanchego/ids"
	"github.com/ava-labs/avalanchego/snow"
	"github.com/ava-labs/avalanchego/snow/choices"
	"github.com/ava-labs/avalanchego/snow/consensus/snowman"
	"github.com/ava-labs/avalanchego/snow/engine/common"
	"github.com/ava-labs/avalanchego/snow/engine/snowman/block"
	"github.com/ava-labs/avalanchego/utils/constants"
<<<<<<< HEAD
=======
	"github.com/ava-labs/avalanchego/version"
>>>>>>> 2f6719f7
)

// Parameters for delaying bootstrapping to avoid potential CPU burns
const bootstrappingDelay = 10 * time.Second

var (
	_ common.Engine = &bootstrapper{}

	errUnexpectedTimeout = errors.New("unexpected timeout fired")
)

func New(
	config Config,
	onFinished func(lastReqID uint32) error,
) (common.Engine, error) {
	return newBootstrapper(
		config,
		onFinished,
	)
}

type bootstrapper struct {
	Config
	common.Bootstrapper
	common.Fetcher
	metrics

	started bool

	// Greatest height of the blocks passed in ForceAccepted
	tipHeight uint64
	// Height of the last accepted block when bootstrapping starts
	startingHeight uint64
	// Blocks passed into ForceAccepted
	startingAcceptedFrontier ids.Set

	// number of state transitions executed
	executedStateTransitions int

	parser *parser

	awaitingTimeout bool
}

// new this engine.
func newBootstrapper(
	config Config,
	onFinished func(lastReqID uint32) error,
) (*bootstrapper, error) {
	b := &bootstrapper{
		Config: config,
		Fetcher: common.Fetcher{
			OnFinished: onFinished,
		},
		executedStateTransitions: math.MaxInt32,
		startingAcceptedFrontier: ids.Set{},
	}

	lastAcceptedID, err := b.VM.LastAccepted()
	if err != nil {
		return nil, fmt.Errorf("couldn't get last accepted ID: %s", err)
	}
	lastAccepted, err := b.VM.GetBlock(lastAcceptedID)
	if err != nil {
		return nil, fmt.Errorf("couldn't get last accepted block: %s", err)
	}
	b.startingHeight = lastAccepted.Height()

	if err := b.metrics.Initialize("bs", config.Ctx.Registerer); err != nil {
		return nil, err
	}

	b.parser = &parser{
		log:         config.Ctx.Log,
		numAccepted: b.numAccepted,
		numDropped:  b.numDropped,
		vm:          b.VM,
	}
	if err := b.Blocked.SetParser(b.parser); err != nil {
		return nil, err
	}

	config.Bootstrapable = b
	b.Bootstrapper = common.NewCommonBootstrapper(config.Config)
	return b, nil
}

// CurrentAcceptedFrontier returns the last accepted block
func (b *bootstrapper) CurrentAcceptedFrontier() ([]ids.ID, error) {
	lastAccepted, err := b.VM.LastAccepted()
	return []ids.ID{lastAccepted}, err
}

// FilterAccepted returns the blocks in [containerIDs] that we have accepted
func (b *bootstrapper) FilterAccepted(containerIDs []ids.ID) []ids.ID {
	acceptedIDs := make([]ids.ID, 0, len(containerIDs))
	for _, blkID := range containerIDs {
		if blk, err := b.VM.GetBlock(blkID); err == nil && blk.Status() == choices.Accepted {
			acceptedIDs = append(acceptedIDs, blkID)
		}
	}
	return acceptedIDs
}

func (b *bootstrapper) ForceAccepted(acceptedContainerIDs []ids.ID) error {
	if err := b.VM.Bootstrapping(); err != nil {
		return fmt.Errorf("failed to notify VM that bootstrapping has started: %w",
			err)
	}

	b.NumFetched = 0

	pendingContainerIDs := b.Blocked.MissingIDs()

	// Append the list of accepted container IDs to pendingContainerIDs to ensure
	// we iterate over every container that must be traversed.
	pendingContainerIDs = append(pendingContainerIDs, acceptedContainerIDs...)
	toProcess := make([]snowman.Block, 0, len(acceptedContainerIDs))
	b.Config.Ctx.Log.Debug("Starting bootstrapping with %d pending blocks and %d from the accepted frontier",
		len(pendingContainerIDs), len(acceptedContainerIDs))
	for _, blkID := range pendingContainerIDs {
		b.startingAcceptedFrontier.Add(blkID)
		if blk, err := b.VM.GetBlock(blkID); err == nil {
			if height := blk.Height(); height > b.tipHeight {
				b.tipHeight = height
			}
			if blk.Status() == choices.Accepted {
				b.Blocked.RemoveMissingID(blkID)
			} else {
				toProcess = append(toProcess, blk)
			}
		} else {
			b.Blocked.AddMissingID(blkID)
			if err := b.fetch(blkID); err != nil {
				return err
			}
		}
	}

	// Process received blocks
	for _, blk := range toProcess {
		if err := b.process(blk, nil); err != nil {
			return err
		}
	}

	return b.checkFinish()
}

// Get block [blkID] and its ancestors from a validator
func (b *bootstrapper) fetch(blkID ids.ID) error {
	// Make sure we haven't already requested this block
	if b.OutstandingRequests.Contains(blkID) {
		return nil
	}

	// Make sure we don't already have this block
	if _, err := b.VM.GetBlock(blkID); err == nil {
		return b.checkFinish()
	}

	validators, err := b.Config.Beacons.Sample(1) // validator to send request to
	if err != nil {
		return fmt.Errorf("dropping request for %s as there are no validators", blkID)
	}
	validatorID := validators[0].ID()
	b.Config.SharedCfg.RequestID++

	b.OutstandingRequests.Add(validatorID, b.Config.SharedCfg.RequestID, blkID)
	b.Config.Sender.SendGetAncestors(validatorID, b.Config.SharedCfg.RequestID, blkID) // request block and ancestors
	return nil
}

// GetAncestors implements the Engine interface
func (b *bootstrapper) GetAncestors(vdr ids.ShortID, requestID uint32, blkID ids.ID) error {
	ancestorsBytes, err := block.GetAncestors(
		b.VM,
		blkID,
		b.Config.MultiputMaxContainersSent,
		constants.MaxContainersLen,
		b.Config.MaxTimeGetAncestors,
	)
	if err != nil {
		b.Config.Ctx.Log.Verbo("couldn't get ancestors with %s. Dropping GetAncestors(%s, %d, %s)",
			err, vdr, requestID, blkID)
		return nil
	}

	b.getAncestorsBlks.Observe(float64(len(ancestorsBytes)))
	b.Config.Sender.SendMultiPut(vdr, requestID, ancestorsBytes)
	return nil
}

// MultiPut handles the receipt of multiple containers. Should be received in response to a GetAncestors message to [vdr]
// with request ID [requestID]
func (b *bootstrapper) MultiPut(vdr ids.ShortID, requestID uint32, blks [][]byte) error {
	lenBlks := len(blks)
	if lenBlks == 0 {
		b.Config.Ctx.Log.Debug("MultiPut(%s, %d) contains no blocks", vdr, requestID)
		return b.GetAncestorsFailed(vdr, requestID)
	}
	if lenBlks > b.Config.MultiputMaxContainersReceived {
		blks = blks[:b.Config.MultiputMaxContainersReceived]
		b.Config.Ctx.Log.Debug("ignoring %d containers in multiput(%s, %d)",
			lenBlks-b.Config.MultiputMaxContainersReceived, vdr, requestID)
	}

	// Make sure this is in response to a request we made
	wantedBlkID, ok := b.OutstandingRequests.Remove(vdr, requestID)
	if !ok { // this message isn't in response to a request we made
		b.Config.Ctx.Log.Debug("received unexpected MultiPut from %s with ID %d", vdr, requestID)
		return nil
	}

	blocks, err := block.BatchedParseBlock(b.VM, blks)
	if err != nil { // the provided blocks couldn't be parsed
		b.Config.Ctx.Log.Debug("failed to parse blocks in MultiPut from %s with ID %d", vdr, requestID)
		return b.fetch(wantedBlkID)
	}

	if len(blocks) == 0 {
		b.Config.Ctx.Log.Debug("parsing blocks returned an empty set of blocks from %s with ID %d", vdr, requestID)
		return b.fetch(wantedBlkID)
	}

	requestedBlock := blocks[0]
	if actualID := requestedBlock.ID(); actualID != wantedBlkID {
		b.Config.Ctx.Log.Debug("expected the first block to be the requested block, %s, but is %s",
			wantedBlkID, actualID)
		return b.fetch(wantedBlkID)
	}

	blockSet := make(map[ids.ID]snowman.Block, len(blocks))
	for _, block := range blocks[1:] {
		blockSet[block.ID()] = block
	}
	return b.process(requestedBlock, blockSet)
}

// GetAncestorsFailed is called when a GetAncestors message we sent fails
func (b *bootstrapper) GetAncestorsFailed(vdr ids.ShortID, requestID uint32) error {
	blkID, ok := b.OutstandingRequests.Remove(vdr, requestID)
	if !ok {
		b.Config.Ctx.Log.Debug("GetAncestorsFailed(%s, %d) called but there was no outstanding request to this validator with this ID",
			vdr, requestID)
		return nil
	}
	// Send another request for this
	return b.fetch(blkID)
}

func (b *bootstrapper) Timeout() error {
	if !b.awaitingTimeout {
		return errUnexpectedTimeout
	}
	b.awaitingTimeout = false

	if !b.Config.Subnet.IsBootstrapped() {
		return b.RestartBootstrap(true)
	}
	return b.finish()
}

// process a block
func (b *bootstrapper) process(blk snowman.Block, processingBlocks map[ids.ID]snowman.Block) error {
	status := blk.Status()
	blkID := blk.ID()
	blkHeight := blk.Height()
	if blkHeight > b.tipHeight && b.startingAcceptedFrontier.Contains(blkID) {
		b.tipHeight = blkHeight
	}

	for status == choices.Processing {
		if b.Halted() {
			return nil
		}

		b.Blocked.RemoveMissingID(blkID)

		pushed, err := b.Blocked.Push(&blockJob{
			parser:      b.parser,
			numAccepted: b.numAccepted,
			numDropped:  b.numDropped,
			blk:         blk,
			vm:          b.VM,
		})
		if err != nil {
			return err
		}

		// Traverse to the next block regardless of if the block is pushed
		blkID = blk.Parent()
		processingBlock, ok := processingBlocks[blkID]
		// first check processing blocks
		if ok {
			blk = processingBlock
			status = blk.Status()
		} else {
			// if not available in processing blocks, get block
			blk, err = b.VM.GetBlock(blkID)
			if err != nil {
				status = choices.Unknown
			} else {
				status = blk.Status()
			}
		}

		if !pushed {
			// If this block is already on the queue, then we can stop
			// traversing here.
			break
		}

		b.numFetched.Inc()
		b.NumFetched++                                      // Progress tracker
		if b.NumFetched%common.StatusUpdateFrequency == 0 { // Periodically print progress
			if !b.Config.SharedCfg.Restarted {
				b.Config.Ctx.Log.Info("fetched %d of %d blocks", b.NumFetched, b.tipHeight-b.startingHeight)
			} else {
				b.Config.Ctx.Log.Debug("fetched %d of %d blocks", b.NumFetched, b.tipHeight-b.startingHeight)
			}
		}
	}

	switch status {
	case choices.Unknown:
		b.Blocked.AddMissingID(blkID)
		if err := b.fetch(blkID); err != nil {
			return err
		}
	case choices.Rejected: // Should never happen
		return fmt.Errorf("bootstrapping wants to accept %s, however it was previously rejected", blkID)
	}

	if err := b.Blocked.Commit(); err != nil {
		return err
	}

	return b.checkFinish()
}

// checkFinish repeatedly executes pending transactions and requests new frontier vertices until there aren't any new ones
// after which it finishes the bootstrap process
func (b *bootstrapper) checkFinish() error {
	if numPending := b.Blocked.NumMissingIDs(); numPending != 0 {
		return nil
	}

	if b.IsBootstrapped() || b.awaitingTimeout {
		return nil
	}

	if !b.Config.SharedCfg.Restarted {
		b.Config.Ctx.Log.Info("bootstrapping fetched %d blocks. Executing state transitions...", b.NumFetched)
	} else {
		b.Config.Ctx.Log.Debug("bootstrapping fetched %d blocks. Executing state transitions...", b.NumFetched)
	}

	executedBlocks, err := b.Blocked.ExecuteAll(
		b.Config.Ctx,
		b,
		b.Config.SharedCfg.Restarted,
		b.Config.Ctx.ConsensusDispatcher,
		b.Config.Ctx.DecisionDispatcher,
	)
	if err != nil || b.Halted() {
		return err
	}

	previouslyExecuted := b.executedStateTransitions
	b.executedStateTransitions = executedBlocks

	// Note that executedBlocks < c*previouslyExecuted ( 0 <= c < 1 ) is enforced
	// so that the bootstrapping process will terminate even as new blocks are
	// being issued.
	if b.Config.RetryBootstrap && executedBlocks > 0 && executedBlocks < previouslyExecuted/2 {
		return b.RestartBootstrap(true)
	}

	// If there is an additional callback, notify them that this chain has been
	// synced.
	if b.Bootstrapped != nil {
		b.Bootstrapped()
	}

	// Notify the subnet that this chain is synced
	b.Config.Subnet.Bootstrapped(b.Config.Ctx.ChainID)

	// If the subnet hasn't finished bootstrapping, this chain should remain
	// syncing.
	if !b.Config.Subnet.IsBootstrapped() {
		if !b.Config.SharedCfg.Restarted {
			b.Config.Ctx.Log.Info("waiting for the remaining chains in this subnet to finish syncing")
		} else {
			b.Config.Ctx.Log.Debug("waiting for the remaining chains in this subnet to finish syncing")
		}
		// Restart bootstrapping after [bootstrappingDelay] to keep up to date
		// on the latest tip.
		b.Config.Timer.RegisterTimeout(bootstrappingDelay)
		b.awaitingTimeout = true
		return nil
	}

	return b.finish()
}

func (b *bootstrapper) finish() error {
	if err := b.VM.Bootstrapped(); err != nil {
		return fmt.Errorf("failed to notify VM that bootstrapping has finished: %w",
			err)
	}

	// Start consensus
	if err := b.OnFinished(b.Config.SharedCfg.RequestID); err != nil {
		return err
	}
	return nil
}

// Connected implements the Engine interface.
<<<<<<< HEAD
func (b *bootstrapper) Connected(nodeID ids.ShortID) error {
	if err := b.VM.Connected(nodeID); err != nil {
=======
func (b *bootstrapper) Connected(nodeID ids.ShortID, nodeVersion version.Application) error {
	if err := b.VM.Connected(nodeID, nodeVersion); err != nil {
>>>>>>> 2f6719f7
		return err
	}

	if err := b.WeightTracker.AddWeightForNode(nodeID); err != nil {
		return err
	}

	if b.WeightTracker.EnoughConnectedWeight() && !b.started {
		b.started = true
		return b.Startup()
	}

	return nil
}

// Disconnected implements the Engine interface.
func (b *bootstrapper) Disconnected(nodeID ids.ShortID) error {
	if err := b.VM.Disconnected(nodeID); err != nil {
		return err
	}

	return b.WeightTracker.RemoveWeightForNode(nodeID)
}

func (b *bootstrapper) GetVM() common.VM                { return b.VM }
func (b *bootstrapper) Context() *snow.ConsensusContext { return b.Config.Ctx }
func (b *bootstrapper) IsBootstrapped() bool            { return b.Config.Ctx.IsBootstrapped() }
func (b *bootstrapper) HealthCheck() (interface{}, error) {
	vmIntf, vmErr := b.VM.HealthCheck()
	intf := map[string]interface{}{
		"consensus": struct{}{},
		"vm":        vmIntf,
	}
	return intf, vmErr
}<|MERGE_RESOLUTION|>--- conflicted
+++ resolved
@@ -16,10 +16,7 @@
 	"github.com/ava-labs/avalanchego/snow/engine/common"
 	"github.com/ava-labs/avalanchego/snow/engine/snowman/block"
 	"github.com/ava-labs/avalanchego/utils/constants"
-<<<<<<< HEAD
-=======
 	"github.com/ava-labs/avalanchego/version"
->>>>>>> 2f6719f7
 )
 
 // Parameters for delaying bootstrapping to avoid potential CPU burns
@@ -440,13 +437,8 @@
 }
 
 // Connected implements the Engine interface.
-<<<<<<< HEAD
-func (b *bootstrapper) Connected(nodeID ids.ShortID) error {
-	if err := b.VM.Connected(nodeID); err != nil {
-=======
 func (b *bootstrapper) Connected(nodeID ids.ShortID, nodeVersion version.Application) error {
 	if err := b.VM.Connected(nodeID, nodeVersion); err != nil {
->>>>>>> 2f6719f7
 		return err
 	}
 
