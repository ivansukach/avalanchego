// (c) 2019-2020, Ava Labs, Inc. All rights reserved.
// See the file LICENSE for licensing terms.

package bootstrap

import (
	"fmt"

	"github.com/prometheus/client_golang/prometheus"

	"github.com/ava-labs/avalanchego/cache"
	"github.com/ava-labs/avalanchego/ids"
	"github.com/ava-labs/avalanchego/snow/choices"
	"github.com/ava-labs/avalanchego/snow/consensus/snowman"
	"github.com/ava-labs/avalanchego/snow/engine/common"
	"github.com/ava-labs/avalanchego/snow/engine/common/queue"
	"github.com/ava-labs/avalanchego/snow/engine/snowman/block"
	"github.com/ava-labs/avalanchego/snow/validators"
	"github.com/ava-labs/avalanchego/utils/formatting"
	"github.com/ava-labs/avalanchego/vms/components/missing"
)

const (
	// Size of block cache
	// Must be larger than common.MaxContainersPerMultiput
	blockCacheSize = 10000
)

// Config ...
type Config struct {
	common.Config

	// Blocked tracks operations that are blocked on blocks
	Blocked *queue.Jobs

	VM block.ChainVM

	Bootstrapped func()
}

// Bootstrapper ...
type Bootstrapper struct {
	common.Bootstrapper
	common.Fetcher
	metrics

	// Blocked tracks operations that are blocked on blocks
	Blocked *queue.Jobs

	VM block.ChainVM

	Bootstrapped func()

	// Cache of blocks.
	// Key: Block ID
	// Value: The block
	blockCache cache.LRU

	// true if all of the vertices in the original accepted frontier have been processed
	processedStartingAcceptedFrontier bool
}

// Initialize this engine.
func (b *Bootstrapper) Initialize(
	config Config,
	onFinished func() error,
	namespace string,
	registerer prometheus.Registerer,
) error {
	b.Blocked = config.Blocked
	b.VM = config.VM
	b.Bootstrapped = config.Bootstrapped
	b.OnFinished = onFinished
	b.blockCache = cache.LRU{Size: blockCacheSize}

	if err := b.metrics.Initialize(namespace, registerer); err != nil {
		return err
	}

	b.Blocked.SetParser(&parser{
		log:         config.Ctx.Log,
		numAccepted: b.numAccepted,
		numDropped:  b.numDropped,
		vm:          b.VM,
		bs:          b,
	})

	config.Bootstrapable = b
	return b.Bootstrapper.Initialize(config.Config)
}

// CurrentAcceptedFrontier returns the last accepted block
func (b *Bootstrapper) CurrentAcceptedFrontier() ids.Set {
	acceptedFrontier := ids.Set{}
	acceptedFrontier.Add(b.VM.LastAccepted())
	return acceptedFrontier
}

// FilterAccepted returns the blocks in [containerIDs] that we have accepted
func (b *Bootstrapper) FilterAccepted(containerIDs ids.Set) ids.Set {
	acceptedIDs := ids.Set{}
	for _, blkID := range containerIDs.List() {
		if blk, err := b.VM.GetBlock(blkID); err == nil && blk.Status() == choices.Accepted {
			acceptedIDs.Add(blkID)
		}
	}
	return acceptedIDs
}

// ForceAccepted ...
func (b *Bootstrapper) ForceAccepted(acceptedContainerIDs ids.Set) error {
	if err := b.VM.Bootstrapping(); err != nil {
		return fmt.Errorf("failed to notify VM that bootstrapping has started: %w",
			err)
	}

	for _, blkID := range acceptedContainerIDs.List() {
		if blk, err := b.VM.GetBlock(blkID); err == nil {
			if err := b.process(blk); err != nil {
				return err
			}
		} else if err := b.fetch(blkID); err != nil {
			return err
		}
	}

	b.processedStartingAcceptedFrontier = true
	if numPending := b.OutstandingRequests.Len(); numPending == 0 {
		return b.finish()
	}
	return nil
}

// Get block [blkID] and its ancestors from a validator
func (b *Bootstrapper) fetch(blkID ids.ID) error {
	// Make sure we haven't already requested this block
	if b.OutstandingRequests.Contains(blkID) {
		return nil
	}

	// Make sure we don't already have this block
	if _, err := b.VM.GetBlock(blkID); err == nil {
		if numPending := b.OutstandingRequests.Len(); numPending == 0 && b.processedStartingAcceptedFrontier {
			return b.finish()
		}
		return nil
	}

	validators, err := b.Beacons.Sample(1) // validator to send request to
	if err != nil {
		return fmt.Errorf("dropping request for %s as there are no validators", blkID)
	}
	validatorID := validators[0].ID()
	b.RequestID++

	b.OutstandingRequests.Add(validatorID, b.RequestID, blkID)
	b.Sender.GetAncestors(validatorID, b.RequestID, blkID) // request block and ancestors
	return nil
}

// MultiPut handles the receipt of multiple containers. Should be received in response to a GetAncestors message to [vdr]
// with request ID [requestID]
func (b *Bootstrapper) MultiPut(vdr ids.ShortID, requestID uint32, blks [][]byte) error {
	if lenBlks := len(blks); lenBlks > common.MaxContainersPerMultiPut {
		b.Ctx.Log.Debug("MultiPut(%s, %d) contains more than maximum number of blocks",
			vdr, requestID)
		return b.GetAncestorsFailed(vdr, requestID)
	} else if lenBlks == 0 {
		b.Ctx.Log.Debug("MultiPut(%s, %d) contains no blocks", vdr, requestID)
		return b.GetAncestorsFailed(vdr, requestID)
	}

	// Make sure this is in response to a request we made
	wantedBlkID, ok := b.OutstandingRequests.Remove(vdr, requestID)
	if !ok { // this message isn't in response to a request we made
		b.Ctx.Log.Debug("received unexpected MultiPut from %s with ID %d",
			vdr, requestID)
		return nil
	}
	var blk, tail snowman.Block
	var err error
	for i, blkBytes := range blks {
		if blk, err = b.VM.ParseBlock(blkBytes); err != nil { // Parse the block from bytes
			b.Ctx.Log.Debug("Failed to parse block: %s", err)
			b.Ctx.Log.Verbo("block: %s", formatting.DumpBytes{Bytes: blkBytes})
			if err := b.fetch(wantedBlkID); err != nil {
				return fmt.Errorf("couldn't fetch %s", wantedBlkID)
			}
			break
		}
		if i == 0 {
			tail = blk
		}
		blkID := blk.ID()
		if !blkID.Equals(wantedBlkID) {
			b.Ctx.Log.Debug("expected the next block to be %s but is %s", wantedBlkID, blkID)
			if err := b.fetch(wantedBlkID); err != nil {
				return fmt.Errorf("couldn't fetch %s", wantedBlkID)
			}
			break
		}
		wantedBlkID = blk.Parent()
		b.blockCache.Put(blkID, blk) // Put block in cache
		if err := b.VM.SaveBlock(blk); err != nil {
			return fmt.Errorf("couldn't save block %s: %w", blk.ID(), err)
		}
	}

	return b.process(tail)
}

// GetAncestorsFailed is called when a GetAncestors message we sent fails
func (b *Bootstrapper) GetAncestorsFailed(vdr ids.ShortID, requestID uint32) error {
	blkID, ok := b.OutstandingRequests.Remove(vdr, requestID)
	if !ok {
		b.Ctx.Log.Debug("GetAncestorsFailed(%s, %d) called but there was no outstanding request to this validator with this ID",
			vdr, requestID)
		return nil
	}
	// Send another request for this
	return b.fetch(blkID)
}

// process a block
func (b *Bootstrapper) process(blk snowman.Block) error {
	status := blk.Status()
	blkID := blk.ID()
	for status == choices.Processing {
		err := b.Blocked.Push(&blockJob{
			numAccepted: b.numAccepted,
			numDropped:  b.numDropped,
			blk:         blk,
			bs:          b,
		})
		if err == nil {
			b.numFetched.Inc()
			b.NumFetched++                                      // Progress tracker
			if b.NumFetched%common.StatusUpdateFrequency == 0 { // Periodically print progress
				b.Ctx.Log.Info("fetched %d blocks", b.NumFetched)
			}
		}

		if err := b.Blocked.Commit(); err != nil {
			return err
		}

		// Process this block's parent
		blkID = blk.Parent()
		blk, err = b.GetBlock(blkID)
		if err != nil {
			blk = &missing.Block{BlkID: blkID}
		}
		status = blk.Status()
	}

	switch status := blk.Status(); status {
	case choices.Unknown:
		if err := b.fetch(blkID); err != nil {
			return err
		}
	case choices.Rejected: // Should never happen
		return fmt.Errorf("bootstrapping wants to accept %s, however it was previously rejected", blkID)
	}

	if numPending := b.OutstandingRequests.Len(); numPending == 0 && b.processedStartingAcceptedFrontier {
		return b.finish()
	}
	return nil
}

func (b *Bootstrapper) finish() error {
	if b.IsBootstrapped() {
		return nil
	}
	b.Ctx.Log.Info("bootstrapping fetched %d blocks. executing state transitions...",
		b.NumFetched)

	if err := b.executeAll(b.Blocked); err != nil {
		return err
	}

	if err := b.VM.Bootstrapped(); err != nil {
		return fmt.Errorf("failed to notify VM that bootstrapping has finished: %w",
			err)
	}

	// Start consensus
	if err := b.OnFinished(); err != nil {
		return err
	}
	b.Ctx.Bootstrapped()

	if b.Bootstrapped != nil {
		b.Bootstrapped()
	}
	return nil
}

func (b *Bootstrapper) executeAll(jobs *queue.Jobs) error {
	numExecuted := 0
	for job, err := jobs.Pop(); err == nil; job, err = jobs.Pop() {
		if err := jobs.Execute(job); err != nil {
			return err
		}
		if err := jobs.Commit(); err != nil {
			return err
		}
		numExecuted++
		if numExecuted%common.StatusUpdateFrequency == 0 { // Periodically print progress
			b.Ctx.Log.Info("executed %d blocks", numExecuted)
		}

		b.Ctx.ConsensusDispatcher.Accept(b.Ctx.ChainID, job.ID(), job.Bytes())
		b.Ctx.DecisionDispatcher.Accept(b.Ctx.ChainID, job.ID(), job.Bytes())
	}
	b.Ctx.Log.Info("executed %d blocks", numExecuted)
	return nil
}

<<<<<<< HEAD
// GetBlock gets the block with ID [id].
// Return an error if the block can't be found.
func (b *Bootstrapper) GetBlock(id ids.ID) (snowman.Block, error) {
	if block, ok := b.blockCache.Get(id); ok {
		return block.(snowman.Block), nil
	}
	block, err := b.VM.GetBlock(id)
	if err != nil {
		return nil, err
	}
	b.blockCache.Put(id, block)
	return block, err
=======
// Connected implements the Engine interface.
func (b *Bootstrapper) Connected(validatorID ids.ShortID) error {
	if connector, ok := b.VM.(validators.Connector); ok {
		connector.Connected(validatorID)
	}
	return b.Bootstrapper.Connected(validatorID)
}

// Disconnected implements the Engine interface.
func (b *Bootstrapper) Disconnected(validatorID ids.ShortID) error {
	if connector, ok := b.VM.(validators.Connector); ok {
		connector.Disconnected(validatorID)
	}
	return b.Bootstrapper.Disconnected(validatorID)
>>>>>>> 175c03ff
}<|MERGE_RESOLUTION|>--- conflicted
+++ resolved
@@ -317,7 +317,6 @@
 	return nil
 }
 
-<<<<<<< HEAD
 // GetBlock gets the block with ID [id].
 // Return an error if the block can't be found.
 func (b *Bootstrapper) GetBlock(id ids.ID) (snowman.Block, error) {
@@ -330,7 +329,8 @@
 	}
 	b.blockCache.Put(id, block)
 	return block, err
-=======
+}
+
 // Connected implements the Engine interface.
 func (b *Bootstrapper) Connected(validatorID ids.ShortID) error {
 	if connector, ok := b.VM.(validators.Connector); ok {
@@ -345,5 +345,4 @@
 		connector.Disconnected(validatorID)
 	}
 	return b.Bootstrapper.Disconnected(validatorID)
->>>>>>> 175c03ff
 }