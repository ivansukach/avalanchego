// Copyright (C) 2019-2021, Ava Labs, Inc. All rights reserved.
// See the file LICENSE for licensing terms.

package common

import (
	"errors"
	"testing"
	"time"

	"github.com/ava-labs/avalanchego/ids"
	"github.com/ava-labs/avalanchego/snow"
	"github.com/ava-labs/avalanchego/version"
)

var (
	errTimeout                       = errors.New("unexpectedly called Timeout")
	errGossip                        = errors.New("unexpectedly called Gossip")
	errNotify                        = errors.New("unexpectedly called Notify")
	errGetStateSummaryFrontier       = errors.New("unexpectedly called GetStateSummaryFrontier")
	errGetStateSummaryFrontierFailed = errors.New("unexpectedly called GetStateSummaryFrontierFailed")
	errStateSummaryFrontier          = errors.New("unexpectedly called StateSummaryFrontier")
	errGetAcceptedStateSummary       = errors.New("unexpectedly called GetAcceptedStateSummary")
	errGetAcceptedStateSummaryFailed = errors.New("unexpectedly called GetAcceptedStateSummaryFailed")
	errAcceptedStateSummary          = errors.New("unexpectedly called AcceptedStateSummary")
	errGetAcceptedFrontier           = errors.New("unexpectedly called GetAcceptedFrontier")
	errGetAcceptedFrontierFailed     = errors.New("unexpectedly called GetAcceptedFrontierFailed")
	errAcceptedFrontier              = errors.New("unexpectedly called AcceptedFrontier")
	errGetAccepted                   = errors.New("unexpectedly called GetAccepted")
	errGetAcceptedFailed             = errors.New("unexpectedly called GetAcceptedFailed")
	errAccepted                      = errors.New("unexpectedly called Accepted")
	errGet                           = errors.New("unexpectedly called Get")
	errGetAncestors                  = errors.New("unexpectedly called GetAncestors")
	errGetFailed                     = errors.New("unexpectedly called GetFailed")
	errGetAncestorsFailed            = errors.New("unexpectedly called GetAncestorsFailed")
	errPut                           = errors.New("unexpectedly called Put")
	errAncestors                     = errors.New("unexpectedly called Ancestors")
	errPushQuery                     = errors.New("unexpectedly called PushQuery")
	errPullQuery                     = errors.New("unexpectedly called PullQuery")
	errQueryFailed                   = errors.New("unexpectedly called QueryFailed")
	errChits                         = errors.New("unexpectedly called Chits")
	errStart                         = errors.New("unexpectedly called Start")

	_ Engine = &EngineTest{}
)

// EngineTest is a test engine
type EngineTest struct {
	T *testing.T

	CantStart,

	CantIsBootstrapped,
	CantTimeout,
	CantGossip,
	CantHalt,
	CantShutdown,

	CantContext,

	CantNotify,

	CantGetStateSummaryFrontier,
	CantGetStateSummaryFrontierFailed,
	CantStateSummaryFrontier,

	CantGetAcceptedStateSummary,
	CantGetAcceptedStateSummaryFailed,
	CantAcceptedStateSummary,

	CantGetAcceptedFrontier,
	CantGetAcceptedFrontierFailed,
	CantAcceptedFrontier,

	CantGetAccepted,
	CantGetAcceptedFailed,
	CantAccepted,

	CantGet,
	CantGetAncestors,
	CantGetFailed,
	CantGetAncestorsFailed,
	CantPut,
	CantAncestors,

	CantPushQuery,
	CantPullQuery,
	CantQueryFailed,
	CantChits,

	CantConnected,
	CantDisconnected,

	CantHealth,

	CantAppRequest,
	CantAppResponse,
	CantAppGossip,
	CantAppRequestFailed,

	CantGetVM bool

	StartF                                             func(startReqID uint32) error
	IsBootstrappedF                                    func() bool
	ContextF                                           func() *snow.ConsensusContext
	HaltF                                              func()
	TimeoutF, GossipF, ShutdownF                       func() error
	NotifyF                                            func(Message) error
<<<<<<< HEAD
	GetF, GetAncestorsF, PullQueryF                    func(nodeID ids.NodeID, requestID uint32, containerID ids.ID) error
	PutF, PushQueryF                                   func(nodeID ids.NodeID, requestID uint32, container []byte) error
	AncestorsF                                         func(nodeID ids.NodeID, requestID uint32, containers [][]byte) error
	AcceptedFrontierF, GetAcceptedF, AcceptedF, ChitsF func(nodeID ids.NodeID, requestID uint32, containerIDs []ids.ID) error
	GetAcceptedFrontierF, GetFailedF, GetAncestorsFailedF,
	QueryFailedF, GetAcceptedFrontierFailedF, GetAcceptedFailedF, AppRequestFailedF func(nodeID ids.NodeID, requestID uint32) error
	ConnectedF                func(nodeID ids.NodeID, nodeVersion version.Application) error
	DisconnectedF             func(nodeID ids.NodeID) error
=======
	GetF, GetAncestorsF, PullQueryF                    func(nodeID ids.ShortID, requestID uint32, containerID ids.ID) error
	PutF, PushQueryF                                   func(nodeID ids.ShortID, requestID uint32, container []byte) error
	AncestorsF                                         func(nodeID ids.ShortID, requestID uint32, containers [][]byte) error
	AcceptedFrontierF, GetAcceptedF, AcceptedF, ChitsF func(nodeID ids.ShortID, requestID uint32, containerIDs []ids.ID) error
	GetStateSummaryFrontierF, GetStateSummaryFrontierFailedF, GetAcceptedStateSummaryFailedF,
	GetAcceptedFrontierF, GetAcceptedFrontierFailedF, GetAcceptedFailedF,
	GetAncestorsFailedF, GetFailedF, QueryFailedF, AppRequestFailedF func(nodeID ids.ShortID, requestID uint32) error
	StateSummaryFrontierF     func(nodeID ids.ShortID, requestID uint32, summary []byte) error
	GetAcceptedStateSummaryF  func(nodeID ids.ShortID, requestID uint32, keys []uint64) error
	AcceptedStateSummaryF     func(nodeID ids.ShortID, requestID uint32, summaryIDs []ids.ID) error
	ConnectedF                func(nodeID ids.ShortID, nodeVersion version.Application) error
	DisconnectedF             func(nodeID ids.ShortID) error
>>>>>>> 0ac5958d
	HealthF                   func() (interface{}, error)
	GetVMF                    func() VM
	AppRequestF, AppResponseF func(nodeID ids.NodeID, requestID uint32, msg []byte) error
	AppGossipF                func(nodeID ids.NodeID, msg []byte) error
}

func (e *EngineTest) Default(cant bool) {
	e.CantStart = cant
	e.CantIsBootstrapped = cant
	e.CantTimeout = cant
	e.CantGossip = cant
	e.CantHalt = cant
	e.CantShutdown = cant
	e.CantContext = cant
	e.CantNotify = cant
	e.CantGetStateSummaryFrontier = cant
	e.CantGetStateSummaryFrontierFailed = cant
	e.CantStateSummaryFrontier = cant
	e.CantGetAcceptedStateSummary = cant
	e.CantGetAcceptedStateSummaryFailed = cant
	e.CantAcceptedStateSummary = cant
	e.CantGetAcceptedFrontier = cant
	e.CantGetAcceptedFrontierFailed = cant
	e.CantAcceptedFrontier = cant
	e.CantGetAccepted = cant
	e.CantGetAcceptedFailed = cant
	e.CantAccepted = cant
	e.CantGet = cant
	e.CantGetAncestors = cant
	e.CantGetAncestorsFailed = cant
	e.CantGetFailed = cant
	e.CantPut = cant
	e.CantAncestors = cant
	e.CantPushQuery = cant
	e.CantPullQuery = cant
	e.CantQueryFailed = cant
	e.CantChits = cant
	e.CantConnected = cant
	e.CantDisconnected = cant
	e.CantHealth = cant
	e.CantAppRequest = cant
	e.CantAppRequestFailed = cant
	e.CantAppResponse = cant
	e.CantAppGossip = cant
	e.CantGetVM = cant
}

func (e *EngineTest) Start(startReqID uint32) error {
	if e.StartF != nil {
		return e.StartF(startReqID)
	}
	if e.CantStart && e.T != nil {
		e.T.Fatalf("Unexpectedly called Start")
	}
	return errStart
}

func (e *EngineTest) Context() *snow.ConsensusContext {
	if e.ContextF != nil {
		return e.ContextF()
	}
	if e.CantContext && e.T != nil {
		e.T.Fatalf("Unexpectedly called Context")
	}
	return nil
}

func (e *EngineTest) Timeout() error {
	if e.TimeoutF != nil {
		return e.TimeoutF()
	}
	if !e.CantTimeout {
		return nil
	}
	if e.T != nil {
		e.T.Fatal(errTimeout)
	}
	return errTimeout
}

func (e *EngineTest) Gossip() error {
	if e.GossipF != nil {
		return e.GossipF()
	}
	if !e.CantGossip {
		return nil
	}
	if e.T != nil {
		e.T.Fatal(errGossip)
	}
	return errGossip
}

func (e *EngineTest) Halt() {
	if e.HaltF != nil {
		e.HaltF()
	} else if e.CantHalt && e.T != nil {
		e.T.Fatalf("Unexpectedly called Halt")
	}
}

func (e *EngineTest) Shutdown() error {
	if e.ShutdownF != nil {
		return e.ShutdownF()
	}
	if !e.CantShutdown {
		return nil
	}
	if e.T != nil {
		e.T.Fatal(errShutdown)
	}
	return errShutdown
}

func (e *EngineTest) Notify(msg Message) error {
	if e.NotifyF != nil {
		return e.NotifyF(msg)
	}
	if !e.CantNotify {
		return nil
	}
	if e.T != nil {
		e.T.Fatal(errNotify)
	}
	return errNotify
}

<<<<<<< HEAD
func (e *EngineTest) GetAcceptedFrontier(nodeID ids.NodeID, requestID uint32) error {
=======
func (e *EngineTest) GetStateSummaryFrontier(validatorID ids.ShortID, requestID uint32) error {
	if e.GetStateSummaryFrontierF != nil {
		return e.GetStateSummaryFrontierF(validatorID, requestID)
	}
	if e.CantGetStateSummaryFrontier && e.T != nil {
		e.T.Fatalf("Unexpectedly called GetStateSummaryFrontier")
	}
	return errGetStateSummaryFrontier
}

func (e *EngineTest) StateSummaryFrontier(validatorID ids.ShortID, requestID uint32, summary []byte) error {
	if e.StateSummaryFrontierF != nil {
		return e.StateSummaryFrontierF(validatorID, requestID, summary)
	}
	if e.CantGetStateSummaryFrontier && e.T != nil {
		e.T.Fatalf("Unexpectedly called CantStateSummaryFrontier")
	}
	return errStateSummaryFrontier
}

func (e *EngineTest) GetStateSummaryFrontierFailed(validatorID ids.ShortID, requestID uint32) error {
	if e.GetStateSummaryFrontierFailedF != nil {
		return e.GetStateSummaryFrontierFailedF(validatorID, requestID)
	}
	if e.CantGetStateSummaryFrontierFailed && e.T != nil {
		e.T.Fatalf("Unexpectedly called GetStateSummaryFrontierFailed")
	}
	return errGetStateSummaryFrontierFailed
}

func (e *EngineTest) GetAcceptedStateSummary(validatorID ids.ShortID, requestID uint32, keys []uint64) error {
	if e.GetAcceptedStateSummaryF != nil {
		return e.GetAcceptedStateSummaryF(validatorID, requestID, keys)
	}
	if e.CantGetAcceptedStateSummary && e.T != nil {
		e.T.Fatalf("Unexpectedly called GetAcceptedStateSummary")
	}
	return errGetAcceptedStateSummary
}

func (e *EngineTest) AcceptedStateSummary(validatorID ids.ShortID, requestID uint32, summaryIDs []ids.ID) error {
	if e.AcceptedStateSummaryF != nil {
		return e.AcceptedStateSummaryF(validatorID, requestID, summaryIDs)
	}
	if e.CantAcceptedStateSummary && e.T != nil {
		e.T.Fatalf("Unexpectedly called AcceptedStateSummary")
	}
	return errAcceptedStateSummary
}

func (e *EngineTest) GetAcceptedStateSummaryFailed(validatorID ids.ShortID, requestID uint32) error {
	if e.GetAcceptedStateSummaryFailedF != nil {
		return e.GetAcceptedStateSummaryFailedF(validatorID, requestID)
	}
	if e.CantGetAcceptedStateSummaryFailed && e.T != nil {
		e.T.Fatalf("Unexpectedly called GetAcceptedStateSummaryFailed")
	}
	return errGetAcceptedStateSummaryFailed
}

func (e *EngineTest) GetAcceptedFrontier(nodeID ids.ShortID, requestID uint32) error {
>>>>>>> 0ac5958d
	if e.GetAcceptedFrontierF != nil {
		return e.GetAcceptedFrontierF(nodeID, requestID)
	}
	if !e.CantGetAcceptedFrontier {
		return nil
	}
	if e.T != nil {
		e.T.Fatal(errGetAcceptedFrontier)
	}
	return errGetAcceptedFrontier
}

func (e *EngineTest) GetAcceptedFrontierFailed(nodeID ids.NodeID, requestID uint32) error {
	if e.GetAcceptedFrontierFailedF != nil {
		return e.GetAcceptedFrontierFailedF(nodeID, requestID)
	}
	if !e.CantGetAcceptedFrontierFailed {
		return nil
	}
	if e.T != nil {
		e.T.Fatal(errGetAcceptedFrontierFailed)
	}
	return errGetAcceptedFrontierFailed
}

func (e *EngineTest) AcceptedFrontier(nodeID ids.NodeID, requestID uint32, containerIDs []ids.ID) error {
	if e.AcceptedFrontierF != nil {
		return e.AcceptedFrontierF(nodeID, requestID, containerIDs)
	}
	if !e.CantAcceptedFrontier {
		return nil
	}
	if e.T != nil {
		e.T.Fatal(errAcceptedFrontier)
	}
	return errAcceptedFrontier
}

func (e *EngineTest) GetAccepted(nodeID ids.NodeID, requestID uint32, containerIDs []ids.ID) error {
	if e.GetAcceptedF != nil {
		return e.GetAcceptedF(nodeID, requestID, containerIDs)
	}
	if !e.CantGetAccepted {
		return nil
	}
	if e.T != nil {
		e.T.Fatal(errGetAccepted)
	}
	return errGetAccepted
}

func (e *EngineTest) GetAcceptedFailed(nodeID ids.NodeID, requestID uint32) error {
	if e.GetAcceptedFailedF != nil {
		return e.GetAcceptedFailedF(nodeID, requestID)
	}
	if !e.CantGetAcceptedFailed {
		return nil
	}
	if e.T != nil {
		e.T.Fatal(errGetAcceptedFailed)
	}
	return errGetAcceptedFailed
}

func (e *EngineTest) Accepted(nodeID ids.NodeID, requestID uint32, containerIDs []ids.ID) error {
	if e.AcceptedF != nil {
		return e.AcceptedF(nodeID, requestID, containerIDs)
	}
	if !e.CantAccepted {
		return nil
	}
	if e.T != nil {
		e.T.Fatal(errAccepted)
	}
	return errAccepted
}

func (e *EngineTest) Get(nodeID ids.NodeID, requestID uint32, containerID ids.ID) error {
	if e.GetF != nil {
		return e.GetF(nodeID, requestID, containerID)
	}
	if !e.CantGet {
		return nil
	}
	if e.T != nil {
		e.T.Fatal(errGet)
	}
	return errGet
}

func (e *EngineTest) GetAncestors(nodeID ids.NodeID, requestID uint32, containerID ids.ID) error {
	if e.GetAncestorsF != nil {
		return e.GetAncestorsF(nodeID, requestID, containerID)
	}
	if !e.CantGetAncestors {
		return nil
	}
	if e.T != nil {
		e.T.Fatal(errGetAncestors)
	}
	return errGetAncestors
}

func (e *EngineTest) GetFailed(nodeID ids.NodeID, requestID uint32) error {
	if e.GetFailedF != nil {
		return e.GetFailedF(nodeID, requestID)
	}
	if !e.CantGetFailed {
		return nil
	}
	if e.T != nil {
		e.T.Fatal(errGetFailed)
	}
	return errGetFailed
}

func (e *EngineTest) GetAncestorsFailed(nodeID ids.NodeID, requestID uint32) error {
	if e.GetAncestorsFailedF != nil {
		return e.GetAncestorsFailedF(nodeID, requestID)
	}
	if e.CantGetAncestorsFailed {
		return nil
	}
	if e.T != nil {
		e.T.Fatal(errGetAncestorsFailed)
	}
	return errGetAncestorsFailed
}

func (e *EngineTest) Put(nodeID ids.NodeID, requestID uint32, container []byte) error {
	if e.PutF != nil {
		return e.PutF(nodeID, requestID, container)
	}
	if !e.CantPut {
		return nil
	}
	if e.T != nil {
		e.T.Fatal(errPut)
	}
	return errPut
}

func (e *EngineTest) Ancestors(nodeID ids.NodeID, requestID uint32, containers [][]byte) error {
	if e.AncestorsF != nil {
		return e.AncestorsF(nodeID, requestID, containers)
	}
	if !e.CantAncestors {
		return nil
	}
	if e.T != nil {
		e.T.Fatal(errAncestors)
	}
	return errAncestors
}

func (e *EngineTest) PushQuery(nodeID ids.NodeID, requestID uint32, container []byte) error {
	if e.PushQueryF != nil {
		return e.PushQueryF(nodeID, requestID, container)
	}
	if !e.CantPushQuery {
		return nil
	}
	if e.T != nil {
		e.T.Fatal(errPushQuery)
	}
	return errPushQuery
}

func (e *EngineTest) PullQuery(nodeID ids.NodeID, requestID uint32, containerID ids.ID) error {
	if e.PullQueryF != nil {
		return e.PullQueryF(nodeID, requestID, containerID)
	}
	if !e.CantPullQuery {
		return nil
	}
	if e.T != nil {
		e.T.Fatal(errPullQuery)
	}
	return errPullQuery
}

func (e *EngineTest) QueryFailed(nodeID ids.NodeID, requestID uint32) error {
	if e.QueryFailedF != nil {
		return e.QueryFailedF(nodeID, requestID)
	}
	if !e.CantQueryFailed {
		return nil
	}
	if e.T != nil {
		e.T.Fatal(errQueryFailed)
	}
	return errQueryFailed
}

func (e *EngineTest) AppRequest(nodeID ids.NodeID, requestID uint32, deadline time.Time, request []byte) error {
	if e.AppRequestF != nil {
		return e.AppRequestF(nodeID, requestID, request)
	}
	if !e.CantAppRequest {
		return nil
	}
	if e.T != nil {
		e.T.Fatal(errAppRequest)
	}
	return errAppRequest
}

func (e *EngineTest) AppResponse(nodeID ids.NodeID, requestID uint32, response []byte) error {
	if e.AppResponseF != nil {
		return e.AppResponseF(nodeID, requestID, response)
	}
	if !e.CantAppResponse {
		return nil
	}
	if e.T != nil {
		e.T.Fatal(errAppResponse)
	}
	return errAppResponse
}

func (e *EngineTest) AppRequestFailed(nodeID ids.NodeID, requestID uint32) error {
	if e.AppRequestFailedF != nil {
		return e.AppRequestFailedF(nodeID, requestID)
	}
	if !e.CantAppRequestFailed {
		return nil
	}
	if e.T != nil {
		e.T.Fatal(errAppRequestFailed)
	}
	return errAppRequestFailed
}

func (e *EngineTest) AppGossip(nodeID ids.NodeID, msg []byte) error {
	if e.AppGossipF != nil {
		return e.AppGossipF(nodeID, msg)
	}
	if !e.CantAppGossip {
		return nil
	}
	if e.T != nil {
		e.T.Fatal(errAppGossip)
	}
	return errAppGossip
}

func (e *EngineTest) Chits(nodeID ids.NodeID, requestID uint32, containerIDs []ids.ID) error {
	if e.ChitsF != nil {
		return e.ChitsF(nodeID, requestID, containerIDs)
	}
	if !e.CantChits {
		return nil
	}
	if e.T != nil {
		e.T.Fatal(errChits)
	}
	return errChits
}

func (e *EngineTest) Connected(nodeID ids.NodeID, nodeVersion version.Application) error {
	if e.ConnectedF != nil {
		return e.ConnectedF(nodeID, nodeVersion)
	}
	if !e.CantConnected {
		return nil
	}
	if e.T != nil {
		e.T.Fatal(errConnected)
	}
	return errConnected
}

func (e *EngineTest) Disconnected(nodeID ids.NodeID) error {
	if e.DisconnectedF != nil {
		return e.DisconnectedF(nodeID)
	}
	if !e.CantDisconnected {
		return nil
	}
	if e.T != nil {
		e.T.Fatal(errDisconnected)
	}
	return errDisconnected
}

func (e *EngineTest) HealthCheck() (interface{}, error) {
	if e.HealthF != nil {
		return e.HealthF()
	}
	if e.CantHealth && e.T != nil {
		e.T.Fatal(errHealthCheck)
	}
	return nil, errHealthCheck
}

func (e *EngineTest) GetVM() VM {
	if e.GetVMF != nil {
		return e.GetVMF()
	}
	if e.CantGetVM && e.T != nil {
		e.T.Fatalf("Unexpectedly called GetVM")
	}
	return nil
}<|MERGE_RESOLUTION|>--- conflicted
+++ resolved
@@ -106,29 +106,18 @@
 	HaltF                                              func()
 	TimeoutF, GossipF, ShutdownF                       func() error
 	NotifyF                                            func(Message) error
-<<<<<<< HEAD
 	GetF, GetAncestorsF, PullQueryF                    func(nodeID ids.NodeID, requestID uint32, containerID ids.ID) error
 	PutF, PushQueryF                                   func(nodeID ids.NodeID, requestID uint32, container []byte) error
 	AncestorsF                                         func(nodeID ids.NodeID, requestID uint32, containers [][]byte) error
 	AcceptedFrontierF, GetAcceptedF, AcceptedF, ChitsF func(nodeID ids.NodeID, requestID uint32, containerIDs []ids.ID) error
+	GetStateSummaryFrontierF, GetStateSummaryFrontierFailedF, GetAcceptedStateSummaryFailedF,
 	GetAcceptedFrontierF, GetFailedF, GetAncestorsFailedF,
 	QueryFailedF, GetAcceptedFrontierFailedF, GetAcceptedFailedF, AppRequestFailedF func(nodeID ids.NodeID, requestID uint32) error
+	StateSummaryFrontierF     func(nodeID ids.NodeID, requestID uint32, summary []byte) error
+	GetAcceptedStateSummaryF  func(nodeID ids.NodeID, requestID uint32, keys []uint64) error
+	AcceptedStateSummaryF     func(nodeID ids.NodeID, requestID uint32, summaryIDs []ids.ID) error
 	ConnectedF                func(nodeID ids.NodeID, nodeVersion version.Application) error
 	DisconnectedF             func(nodeID ids.NodeID) error
-=======
-	GetF, GetAncestorsF, PullQueryF                    func(nodeID ids.ShortID, requestID uint32, containerID ids.ID) error
-	PutF, PushQueryF                                   func(nodeID ids.ShortID, requestID uint32, container []byte) error
-	AncestorsF                                         func(nodeID ids.ShortID, requestID uint32, containers [][]byte) error
-	AcceptedFrontierF, GetAcceptedF, AcceptedF, ChitsF func(nodeID ids.ShortID, requestID uint32, containerIDs []ids.ID) error
-	GetStateSummaryFrontierF, GetStateSummaryFrontierFailedF, GetAcceptedStateSummaryFailedF,
-	GetAcceptedFrontierF, GetAcceptedFrontierFailedF, GetAcceptedFailedF,
-	GetAncestorsFailedF, GetFailedF, QueryFailedF, AppRequestFailedF func(nodeID ids.ShortID, requestID uint32) error
-	StateSummaryFrontierF     func(nodeID ids.ShortID, requestID uint32, summary []byte) error
-	GetAcceptedStateSummaryF  func(nodeID ids.ShortID, requestID uint32, keys []uint64) error
-	AcceptedStateSummaryF     func(nodeID ids.ShortID, requestID uint32, summaryIDs []ids.ID) error
-	ConnectedF                func(nodeID ids.ShortID, nodeVersion version.Application) error
-	DisconnectedF             func(nodeID ids.ShortID) error
->>>>>>> 0ac5958d
 	HealthF                   func() (interface{}, error)
 	GetVMF                    func() VM
 	AppRequestF, AppResponseF func(nodeID ids.NodeID, requestID uint32, msg []byte) error
@@ -256,10 +245,7 @@
 	return errNotify
 }
 
-<<<<<<< HEAD
-func (e *EngineTest) GetAcceptedFrontier(nodeID ids.NodeID, requestID uint32) error {
-=======
-func (e *EngineTest) GetStateSummaryFrontier(validatorID ids.ShortID, requestID uint32) error {
+func (e *EngineTest) GetStateSummaryFrontier(validatorID ids.NodeID, requestID uint32) error {
 	if e.GetStateSummaryFrontierF != nil {
 		return e.GetStateSummaryFrontierF(validatorID, requestID)
 	}
@@ -269,7 +255,7 @@
 	return errGetStateSummaryFrontier
 }
 
-func (e *EngineTest) StateSummaryFrontier(validatorID ids.ShortID, requestID uint32, summary []byte) error {
+func (e *EngineTest) StateSummaryFrontier(validatorID ids.NodeID, requestID uint32, summary []byte) error {
 	if e.StateSummaryFrontierF != nil {
 		return e.StateSummaryFrontierF(validatorID, requestID, summary)
 	}
@@ -279,7 +265,7 @@
 	return errStateSummaryFrontier
 }
 
-func (e *EngineTest) GetStateSummaryFrontierFailed(validatorID ids.ShortID, requestID uint32) error {
+func (e *EngineTest) GetStateSummaryFrontierFailed(validatorID ids.NodeID, requestID uint32) error {
 	if e.GetStateSummaryFrontierFailedF != nil {
 		return e.GetStateSummaryFrontierFailedF(validatorID, requestID)
 	}
@@ -289,7 +275,7 @@
 	return errGetStateSummaryFrontierFailed
 }
 
-func (e *EngineTest) GetAcceptedStateSummary(validatorID ids.ShortID, requestID uint32, keys []uint64) error {
+func (e *EngineTest) GetAcceptedStateSummary(validatorID ids.NodeID, requestID uint32, keys []uint64) error {
 	if e.GetAcceptedStateSummaryF != nil {
 		return e.GetAcceptedStateSummaryF(validatorID, requestID, keys)
 	}
@@ -299,7 +285,7 @@
 	return errGetAcceptedStateSummary
 }
 
-func (e *EngineTest) AcceptedStateSummary(validatorID ids.ShortID, requestID uint32, summaryIDs []ids.ID) error {
+func (e *EngineTest) AcceptedStateSummary(validatorID ids.NodeID, requestID uint32, summaryIDs []ids.ID) error {
 	if e.AcceptedStateSummaryF != nil {
 		return e.AcceptedStateSummaryF(validatorID, requestID, summaryIDs)
 	}
@@ -309,7 +295,7 @@
 	return errAcceptedStateSummary
 }
 
-func (e *EngineTest) GetAcceptedStateSummaryFailed(validatorID ids.ShortID, requestID uint32) error {
+func (e *EngineTest) GetAcceptedStateSummaryFailed(validatorID ids.NodeID, requestID uint32) error {
 	if e.GetAcceptedStateSummaryFailedF != nil {
 		return e.GetAcceptedStateSummaryFailedF(validatorID, requestID)
 	}
@@ -319,8 +305,7 @@
 	return errGetAcceptedStateSummaryFailed
 }
 
-func (e *EngineTest) GetAcceptedFrontier(nodeID ids.ShortID, requestID uint32) error {
->>>>>>> 0ac5958d
+func (e *EngineTest) GetAcceptedFrontier(nodeID ids.NodeID, requestID uint32) error {
 	if e.GetAcceptedFrontierF != nil {
 		return e.GetAcceptedFrontierF(nodeID, requestID)
 	}
