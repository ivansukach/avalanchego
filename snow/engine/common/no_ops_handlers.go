// Copyright (C) 2019-2021, Ava Labs, Inc. All rights reserved.
// See the file LICENSE for licensing terms.

package common

import (
	"time"

	"github.com/ava-labs/avalanchego/ids"
	"github.com/ava-labs/avalanchego/utils/constants"
	"github.com/ava-labs/avalanchego/utils/logging"
)

var (
<<<<<<< HEAD
	_ StateSyncHandler        = &noOpStateSyncHandler{}
	_ AcceptedFrontierHandler = &noOpAcceptedFrontierHandler{}
	_ AcceptedHandler         = &noOpAcceptedHandler{}
	_ AncestorsHandler        = &noOpAncestorsHandler{}
	_ PutHandler              = &noOpPutHandler{}
	_ QueryHandler            = &noOpQueryHandler{}
	_ ChitsHandler            = &noOpChitsHandler{}
	_ AppHandler              = &noOpAppHandler{}
)

type noOpStateSyncHandler struct {
	log logging.Logger
}

func NewNoOpStateSyncHandler(log logging.Logger) StateSyncHandler {
	return &noOpStateSyncHandler{log: log}
}

func (nop *noOpStateSyncHandler) StateSummaryFrontier(validatorID ids.ShortID, requestID uint32, summary []byte) error {
=======
	_ StateSummaryFrontierHandler = &noOpStateSummaryFrontierHandler{}
	_ AcceptedStateSummaryHandler = &noOpAcceptedStateSummaryHandler{}
	_ AcceptedFrontierHandler     = &noOpAcceptedFrontierHandler{}
	_ AcceptedHandler             = &noOpAcceptedHandler{}
	_ AncestorsHandler            = &noOpAncestorsHandler{}
	_ PutHandler                  = &noOpPutHandler{}
	_ QueryHandler                = &noOpQueryHandler{}
	_ ChitsHandler                = &noOpChitsHandler{}
	_ AppHandler                  = &noOpAppHandler{}
)

type noOpStateSummaryFrontierHandler struct {
	log logging.Logger
}

func NewNoOpStateSummaryFrontierHandler(log logging.Logger) StateSummaryFrontierHandler {
	return &noOpStateSummaryFrontierHandler{log: log}
}

func (nop *noOpStateSummaryFrontierHandler) StateSummaryFrontier(validatorID ids.ShortID, requestID uint32, summary []byte) error {
>>>>>>> 170696f0
	nop.log.Debug("StateSummaryFrontier(%s, %d) unhandled by this gear. Dropped.", validatorID, requestID)
	return nil
}

<<<<<<< HEAD
func (nop *noOpStateSyncHandler) GetStateSummaryFrontierFailed(validatorID ids.ShortID, requestID uint32) error {
=======
func (nop *noOpStateSummaryFrontierHandler) GetStateSummaryFrontierFailed(validatorID ids.ShortID, requestID uint32) error {
>>>>>>> 170696f0
	nop.log.Debug("GetStateSummaryFrontierFailed(%s, %d) unhandled by this gear. Dropped.", validatorID, requestID)
	return nil
}

<<<<<<< HEAD
func (nop *noOpStateSyncHandler) AcceptedStateSummary(validatorID ids.ShortID, requestID uint32, summaryIDs []ids.ID) error {
=======
type noOpAcceptedStateSummaryHandler struct {
	log logging.Logger
}

func NewNoOpAcceptedStateSummaryHandler(log logging.Logger) AcceptedStateSummaryHandler {
	return &noOpAcceptedStateSummaryHandler{log: log}
}

func (nop *noOpAcceptedStateSummaryHandler) AcceptedStateSummary(validatorID ids.ShortID, requestID uint32, summaryIDs []ids.ID) error {
>>>>>>> 170696f0
	nop.log.Debug("AcceptedStateSummary(%s, %d) unhandled by this gear. Dropped.", validatorID, requestID)
	return nil
}

<<<<<<< HEAD
func (nop *noOpStateSyncHandler) GetAcceptedStateSummaryFailed(validatorID ids.ShortID, requestID uint32) error {
=======
func (nop *noOpAcceptedStateSummaryHandler) GetAcceptedStateSummaryFailed(validatorID ids.ShortID, requestID uint32) error {
>>>>>>> 170696f0
	nop.log.Debug("GetAcceptedStateSummaryFailed(%s, %d) unhandled by this gear. Dropped.", validatorID, requestID)
	return nil
}

type noOpAcceptedFrontierHandler struct {
	log logging.Logger
}

func NewNoOpAcceptedFrontierHandler(log logging.Logger) AcceptedFrontierHandler {
	return &noOpAcceptedFrontierHandler{log: log}
}

func (nop *noOpAcceptedFrontierHandler) AcceptedFrontier(validatorID ids.ShortID, requestID uint32, containerIDs []ids.ID) error {
	nop.log.Debug("AcceptedFrontier(%s, %d) unhandled by this gear. Dropped.", validatorID, requestID)
	return nil
}

func (nop *noOpAcceptedFrontierHandler) GetAcceptedFrontierFailed(validatorID ids.ShortID, requestID uint32) error {
	nop.log.Debug("GetAcceptedFrontierFailed(%s, %d) unhandled by this gear. Dropped.", validatorID, requestID)
	return nil
}

type noOpAcceptedHandler struct {
	log logging.Logger
}

func NewNoOpAcceptedHandler(log logging.Logger) AcceptedHandler {
	return &noOpAcceptedHandler{log: log}
}

func (nop *noOpAcceptedHandler) Accepted(validatorID ids.ShortID, requestID uint32, containerIDs []ids.ID) error {
	nop.log.Debug("Accepted(%s, %d) unhandled by this gear. Dropped.", validatorID, requestID)
	return nil
}

func (nop *noOpAcceptedHandler) GetAcceptedFailed(validatorID ids.ShortID, requestID uint32) error {
	nop.log.Debug("GetAcceptedFailed(%s, %d) unhandled by this gear. Dropped.", validatorID, requestID)
	return nil
}

type noOpAncestorsHandler struct {
	log logging.Logger
}

func NewNoOpAncestorsHandler(log logging.Logger) AncestorsHandler {
	return &noOpAncestorsHandler{log: log}
}

func (nop *noOpAncestorsHandler) Ancestors(validatorID ids.ShortID, requestID uint32, containers [][]byte) error {
	nop.log.Debug("Ancestors(%s, %d) unhandled by this gear. Dropped.", validatorID, requestID)
	return nil
}

func (nop *noOpAncestorsHandler) GetAncestorsFailed(validatorID ids.ShortID, requestID uint32) error {
	nop.log.Debug("GetAncestorsFailed(%s, %d) unhandled by this gear. Dropped.", validatorID, requestID)
	return nil
}

type noOpPutHandler struct {
	log logging.Logger
}

func NewNoOpPutHandler(log logging.Logger) PutHandler {
	return &noOpPutHandler{log: log}
}

func (nop *noOpPutHandler) Put(vdr ids.ShortID, requestID uint32, blkBytes []byte) error {
	if requestID == constants.GossipMsgRequestID {
		nop.log.Verbo("Gossip Put(%s, %d) unhandled by this gear. Dropped.", vdr, requestID)
	} else {
		nop.log.Debug("Put(%s, %d) unhandled by this gear. Dropped.", vdr, requestID)
	}
	return nil
}

func (nop *noOpPutHandler) GetFailed(validatorID ids.ShortID, requestID uint32) error {
	nop.log.Debug("GetFailed(%s, %d) unhandled by this gear. Dropped.", validatorID, requestID)
	return nil
}

type noOpQueryHandler struct {
	log logging.Logger
}

func NewNoOpQueryHandler(log logging.Logger) QueryHandler {
	return &noOpQueryHandler{log: log}
}

func (nop *noOpQueryHandler) PullQuery(vdr ids.ShortID, requestID uint32, blkID ids.ID) error {
	nop.log.Debug("PullQuery(%s, %d, %s) unhandled by this gear. Dropped.", vdr, requestID, blkID)
	return nil
}

func (nop *noOpQueryHandler) PushQuery(vdr ids.ShortID, requestID uint32, blkBytes []byte) error {
	nop.log.Debug("PushQuery(%s, %d) unhandled by this gear. Dropped.", vdr, requestID)
	return nil
}

type noOpChitsHandler struct {
	log logging.Logger
}

func NewNoOpChitsHandler(log logging.Logger) ChitsHandler {
	return &noOpChitsHandler{log: log}
}

func (nop *noOpChitsHandler) Chits(vdr ids.ShortID, requestID uint32, votes []ids.ID) error {
	nop.log.Debug("Chits(%s, %d) unhandled by this gear. Dropped.", vdr, requestID)
	return nil
}

func (nop *noOpChitsHandler) QueryFailed(vdr ids.ShortID, requestID uint32) error {
	nop.log.Debug("QueryFailed(%s, %d) unhandled by this gear. Dropped.", vdr, requestID)
	return nil
}

type noOpAppHandler struct {
	log logging.Logger
}

func NewNoOpAppHandler(log logging.Logger) AppHandler {
	return &noOpAppHandler{log: log}
}

func (nop *noOpAppHandler) AppRequest(nodeID ids.ShortID, requestID uint32, deadline time.Time, request []byte) error {
	nop.log.Debug("AppRequest(%s, %d) unhandled by this gear. Dropped.", nodeID, requestID)
	return nil
}

func (nop *noOpAppHandler) AppRequestFailed(nodeID ids.ShortID, requestID uint32) error {
	nop.log.Debug("AppRequestFailed(%s, %d) unhandled by this gear. Dropped.", nodeID, requestID)
	return nil
}

func (nop *noOpAppHandler) AppResponse(nodeID ids.ShortID, requestID uint32, response []byte) error {
	nop.log.Debug("AppResponse(%s, %d) unhandled by this gear. Dropped.", nodeID, requestID)
	return nil
}

func (nop *noOpAppHandler) AppGossip(nodeID ids.ShortID, msg []byte) error {
	nop.log.Debug("AppGossip(%s) unhandled by this gear. Dropped.", nodeID)
	return nil
}<|MERGE_RESOLUTION|>--- conflicted
+++ resolved
@@ -12,27 +12,6 @@
 )
 
 var (
-<<<<<<< HEAD
-	_ StateSyncHandler        = &noOpStateSyncHandler{}
-	_ AcceptedFrontierHandler = &noOpAcceptedFrontierHandler{}
-	_ AcceptedHandler         = &noOpAcceptedHandler{}
-	_ AncestorsHandler        = &noOpAncestorsHandler{}
-	_ PutHandler              = &noOpPutHandler{}
-	_ QueryHandler            = &noOpQueryHandler{}
-	_ ChitsHandler            = &noOpChitsHandler{}
-	_ AppHandler              = &noOpAppHandler{}
-)
-
-type noOpStateSyncHandler struct {
-	log logging.Logger
-}
-
-func NewNoOpStateSyncHandler(log logging.Logger) StateSyncHandler {
-	return &noOpStateSyncHandler{log: log}
-}
-
-func (nop *noOpStateSyncHandler) StateSummaryFrontier(validatorID ids.ShortID, requestID uint32, summary []byte) error {
-=======
 	_ StateSummaryFrontierHandler = &noOpStateSummaryFrontierHandler{}
 	_ AcceptedStateSummaryHandler = &noOpAcceptedStateSummaryHandler{}
 	_ AcceptedFrontierHandler     = &noOpAcceptedFrontierHandler{}
@@ -53,23 +32,15 @@
 }
 
 func (nop *noOpStateSummaryFrontierHandler) StateSummaryFrontier(validatorID ids.ShortID, requestID uint32, summary []byte) error {
->>>>>>> 170696f0
 	nop.log.Debug("StateSummaryFrontier(%s, %d) unhandled by this gear. Dropped.", validatorID, requestID)
 	return nil
 }
 
-<<<<<<< HEAD
-func (nop *noOpStateSyncHandler) GetStateSummaryFrontierFailed(validatorID ids.ShortID, requestID uint32) error {
-=======
 func (nop *noOpStateSummaryFrontierHandler) GetStateSummaryFrontierFailed(validatorID ids.ShortID, requestID uint32) error {
->>>>>>> 170696f0
 	nop.log.Debug("GetStateSummaryFrontierFailed(%s, %d) unhandled by this gear. Dropped.", validatorID, requestID)
 	return nil
 }
 
-<<<<<<< HEAD
-func (nop *noOpStateSyncHandler) AcceptedStateSummary(validatorID ids.ShortID, requestID uint32, summaryIDs []ids.ID) error {
-=======
 type noOpAcceptedStateSummaryHandler struct {
 	log logging.Logger
 }
@@ -79,16 +50,11 @@
 }
 
 func (nop *noOpAcceptedStateSummaryHandler) AcceptedStateSummary(validatorID ids.ShortID, requestID uint32, summaryIDs []ids.ID) error {
->>>>>>> 170696f0
 	nop.log.Debug("AcceptedStateSummary(%s, %d) unhandled by this gear. Dropped.", validatorID, requestID)
 	return nil
 }
 
-<<<<<<< HEAD
-func (nop *noOpStateSyncHandler) GetAcceptedStateSummaryFailed(validatorID ids.ShortID, requestID uint32) error {
-=======
 func (nop *noOpAcceptedStateSummaryHandler) GetAcceptedStateSummaryFailed(validatorID ids.ShortID, requestID uint32) error {
->>>>>>> 170696f0
 	nop.log.Debug("GetAcceptedStateSummaryFailed(%s, %d) unhandled by this gear. Dropped.", validatorID, requestID)
 	return nil
 }
