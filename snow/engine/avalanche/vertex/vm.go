--- conflicted
+++ resolved
@@ -15,21 +15,11 @@
 	common.VM
 
 	// Return any transactions that have not been sent to consensus yet
-<<<<<<< HEAD
-	PendingTxs() []conflicts.Tx
+	Pending() []conflicts.Tx
 
 	// Convert a stream of bytes to a transaction or return an error
-	ParseTx(tx []byte) (conflicts.Tx, error)
+	Parse(tx []byte) (conflicts.Tx, error)
 
 	// Retrieve a transaction that was submitted previously
-	GetTx(ids.ID) (conflicts.Tx, error)
-=======
-	Pending() []snowstorm.Tx
-
-	// Convert a stream of bytes to a transaction or return an error
-	Parse(tx []byte) (snowstorm.Tx, error)
-
-	// Retrieve a transaction that was submitted previously
-	Get(ids.ID) (snowstorm.Tx, error)
->>>>>>> fdc2746e
+	Get(ids.ID) (conflicts.Tx, error)
 }