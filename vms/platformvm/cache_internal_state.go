// (c) 2019-2020, Ava Labs, Inc. All rights reserved.
// See the file LICENSE for licensing terms.

package platformvm

import (
	"errors"
	"fmt"
	"time"

	"github.com/prometheus/client_golang/prometheus"

	"github.com/ava-labs/avalanchego/cache"
	"github.com/ava-labs/avalanchego/cache/metercacher"
	"github.com/ava-labs/avalanchego/database"
	"github.com/ava-labs/avalanchego/database/linkeddb"
	"github.com/ava-labs/avalanchego/database/prefixdb"
	"github.com/ava-labs/avalanchego/database/versiondb"
	"github.com/ava-labs/avalanchego/ids"
	"github.com/ava-labs/avalanchego/snow/choices"
	"github.com/ava-labs/avalanchego/utils/constants"
	"github.com/ava-labs/avalanchego/utils/hashing"
	"github.com/ava-labs/avalanchego/utils/wrappers"
	"github.com/ava-labs/avalanchego/vms/components/avax"
	"github.com/ava-labs/avalanchego/vms/platformvm/platformcodec"
	"github.com/ava-labs/avalanchego/vms/platformvm/status"
	"github.com/ava-labs/avalanchego/vms/platformvm/transactions"
	"github.com/ava-labs/avalanchego/vms/platformvm/uptime"

	safemath "github.com/ava-labs/avalanchego/utils/math"
)

var (
	validatorsPrefix      = []byte("validators")
	currentPrefix         = []byte("current")
	pendingPrefix         = []byte("pending")
	validatorPrefix       = []byte("validator")
	delegatorPrefix       = []byte("delegator")
	subnetValidatorPrefix = []byte("subnetValidator")
	validatorDiffsPrefix  = []byte("validatorDiffs")
	blockPrefix           = []byte("block")
	txPrefix              = []byte("tx")
	rewardUTXOsPrefix     = []byte("rewardUTXOs")
	utxoPrefix            = []byte("utxo")
	subnetPrefix          = []byte("subnet")
	chainPrefix           = []byte("chain")
	singletonPrefix       = []byte("singleton")

	timestampKey     = []byte("timestamp")
	currentSupplyKey = []byte("current supply")
	lastAcceptedKey  = []byte("last accepted")
	initializedKey   = []byte("initialized")

	errWrongNetworkID = errors.New("tx has wrong network ID")

	_ InternalState = &internalStateImpl{}
)

const (
	// priority values are used as part of the keys in the pending/current
	// validator state to ensure they are sorted in the order that they should
	// be added/removed.
	lowPriority byte = iota
	mediumPriority
	topPriority

	validatorDiffsCacheSize = 2048
	blockCacheSize          = 2048
	txCacheSize             = 2048
	rewardUTXOsCacheSize    = 2048
	chainCacheSize          = 2048
	chainDBCacheSize        = 2048
)

type InternalState interface {
	MutableState
	uptime.State

<<<<<<< HEAD
	AddCurrentStaker(tx *transactions.SignedTx, potentialReward uint64)
	DeleteCurrentStaker(tx *transactions.SignedTx)
=======
	SetHeight(height uint64)
	AddCurrentStaker(tx *Tx, potentialReward uint64)
	DeleteCurrentStaker(tx *Tx)
	GetValidatorWeightDiffs(height uint64, subnetID ids.ID) (map[ids.ShortID]*ValidatorWeightDiff, error)
>>>>>>> 61289854

	AddPendingStaker(tx *transactions.SignedTx)
	DeletePendingStaker(tx *transactions.SignedTx)

	SetCurrentStakerChainState(currentStakerChainState)
	SetPendingStakerChainState(pendingStakerChainState)

	GetLastAccepted() ids.ID
	SetLastAccepted(ids.ID)

	GetBlock(blockID ids.ID) (Block, error)
	AddBlock(block Block)

	UTXOIDs(addr []byte, start ids.ID, limit int) ([]ids.ID, error)

	Abort()
	Commit() error
	CommitBatch() (database.Batch, error)
	Close() error
}

/*
 * VMDB
 * |-. validators
 * | |-. current
 * | | |-. validator
 * | | | '-. list
 * | | |   '-- txID -> uptime + potential reward
 * | | |-. delegator
 * | | | '-. list
 * | | |   '-- txID -> potential reward
 * | | '-. subnetValidator
 * | |   '-. list
 * | |     '-- txID -> nil
 * | |-. pending
 * | | |-. validator
 * | | | '-. list
 * | | |   '-- txID -> nil
 * | | |-. delegator
 * | | | '-. list
 * | | |   '-- txID -> nil
 * | | '-. subnetValidator
 * | |   '-. list
 * | |     '-- txID -> nil
 * | '-. diffs
 * |   '-. height+subnet
 * |     '-. list
 * |       '-- nodeID -> weightChange
 * |-. blocks
 * | '-- blockID -> block bytes
 * |-. txs
 * | '-- txID -> tx bytes + tx status
 * |- rewardUTXOs
 * | '-. txID
 * |   '-. list
 * |     '-- utxoID -> utxo bytes
 * |- utxos
 * | '-- utxoDB
 * |-. subnets
 * | '-. list
 * |   '-- txID -> nil
 * |-. chains
 * | '-. subnetID
 * |   '-. list
 * |     '-- txID -> nil
 * '-. singletons
 *   |-- initializedKey -> nil
 *   |-- timestampKey -> timestamp
 *   |-- currentSupplyKey -> currentSupply
 *   '-- lastAcceptedKey -> lastAccepted
 */
type internalStateImpl struct {
	vm *VM

	baseDB *versiondb.Database

	currentStakerChainState currentStakerChainState
	pendingStakerChainState pendingStakerChainState

	currentHeight         uint64
	addedCurrentStakers   []*validatorReward
	deletedCurrentStakers []*transactions.SignedTx
	addedPendingStakers   []*transactions.SignedTx
	deletedPendingStakers []*transactions.SignedTx
	uptimes               map[ids.ShortID]*currentValidatorState // nodeID -> uptimes
	updatedUptimes        map[ids.ShortID]struct{}               // nodeID -> nil

	validatorsDB                 database.Database
	currentValidatorsDB          database.Database
	currentValidatorBaseDB       database.Database
	currentValidatorList         linkeddb.LinkedDB
	currentDelegatorBaseDB       database.Database
	currentDelegatorList         linkeddb.LinkedDB
	currentSubnetValidatorBaseDB database.Database
	currentSubnetValidatorList   linkeddb.LinkedDB
	pendingValidatorsDB          database.Database
	pendingValidatorBaseDB       database.Database
	pendingValidatorList         linkeddb.LinkedDB
	pendingDelegatorBaseDB       database.Database
	pendingDelegatorList         linkeddb.LinkedDB
	pendingSubnetValidatorBaseDB database.Database
	pendingSubnetValidatorList   linkeddb.LinkedDB

	validatorDiffsCache cache.Cacher // cache of heightWithSubnet -> map[ids.ShortID]*ValidatorWeightDiff
	validatorDiffsDB    database.Database

	addedBlocks map[ids.ID]Block // map of blockID -> Block
	blockCache  cache.Cacher     // cache of blockID -> Block, if the entry is nil, it is not in the database
	blockDB     database.Database

	addedTxs map[ids.ID]*txStatusImpl // map of txID -> {*transactions.Tx, Status}
	txCache  cache.Cacher             // cache of txID -> {*transactions.Tx, Status} if the entry is nil, it is not in the database
	txDB     database.Database

	addedRewardUTXOs map[ids.ID][]*avax.UTXO // map of txID -> []*UTXO
	rewardUTXOsCache cache.Cacher            // cache of txID -> []*UTXO
	rewardUTXODB     database.Database

	modifiedUTXOs map[ids.ID]*avax.UTXO // map of modified UTXOID -> *UTXO if the UTXO is nil, it has been removed
	utxoDB        database.Database
	utxoState     avax.UTXOState

	cachedSubnets []*transactions.SignedTx // nil if the subnets haven't been loaded
	addedSubnets  []*transactions.SignedTx
	subnetBaseDB  database.Database
	subnetDB      linkeddb.LinkedDB

	addedChains  map[ids.ID][]*transactions.SignedTx // maps subnetID -> the newly added chains to the subnet
	chainCache   cache.Cacher                        // cache of subnetID -> the chains after all local modifications []*transactions.Tx
	chainDBCache cache.Cacher                        // cache of subnetID -> linkedDB
	chainDB      database.Database

	originalTimestamp, timestamp         time.Time
	originalCurrentSupply, currentSupply uint64
	originalLastAccepted, lastAccepted   ids.ID
	singletonDB                          database.Database
}

type ValidatorWeightDiff struct {
	Decrease bool   `serialize:"true"`
	Amount   uint64 `serialize:"true"`
}

type heightWithSubnet struct {
	Height   uint64 `serialize:"true"`
	SubnetID ids.ID `serialize:"true"`
}

type stateTx struct {
	Tx     []byte        `serialize:"true"`
	Status status.Status `serialize:"true"`
}

type stateBlk struct {
	Blk    []byte         `serialize:"true"`
	Status choices.Status `serialize:"true"`
}

func newInternalStateDatabases(vm *VM, db database.Database) *internalStateImpl {
	baseDB := versiondb.New(db)

	validatorsDB := prefixdb.New(validatorsPrefix, baseDB)

	currentValidatorsDB := prefixdb.New(currentPrefix, validatorsDB)
	currentValidatorBaseDB := prefixdb.New(validatorPrefix, currentValidatorsDB)
	currentDelegatorBaseDB := prefixdb.New(delegatorPrefix, currentValidatorsDB)
	currentSubnetValidatorBaseDB := prefixdb.New(subnetValidatorPrefix, currentValidatorsDB)

	pendingValidatorsDB := prefixdb.New(pendingPrefix, validatorsDB)
	pendingValidatorBaseDB := prefixdb.New(validatorPrefix, pendingValidatorsDB)
	pendingDelegatorBaseDB := prefixdb.New(delegatorPrefix, pendingValidatorsDB)
	pendingSubnetValidatorBaseDB := prefixdb.New(subnetValidatorPrefix, pendingValidatorsDB)

	validatorDiffsDB := prefixdb.New(validatorDiffsPrefix, validatorsDB)

	rewardUTXODB := prefixdb.New(rewardUTXOsPrefix, baseDB)
	utxoDB := prefixdb.New(utxoPrefix, baseDB)
	subnetBaseDB := prefixdb.New(subnetPrefix, baseDB)
	return &internalStateImpl{
		vm: vm,

		baseDB: baseDB,

		uptimes:        make(map[ids.ShortID]*currentValidatorState),
		updatedUptimes: make(map[ids.ShortID]struct{}),

		validatorsDB:                 validatorsDB,
		currentValidatorsDB:          currentValidatorsDB,
		currentValidatorBaseDB:       currentValidatorBaseDB,
		currentValidatorList:         linkeddb.NewDefault(currentValidatorBaseDB),
		currentDelegatorBaseDB:       currentDelegatorBaseDB,
		currentDelegatorList:         linkeddb.NewDefault(currentDelegatorBaseDB),
		currentSubnetValidatorBaseDB: currentSubnetValidatorBaseDB,
		currentSubnetValidatorList:   linkeddb.NewDefault(currentSubnetValidatorBaseDB),
		pendingValidatorsDB:          pendingValidatorsDB,
		pendingValidatorBaseDB:       pendingValidatorBaseDB,
		pendingValidatorList:         linkeddb.NewDefault(pendingValidatorBaseDB),
		pendingDelegatorBaseDB:       pendingDelegatorBaseDB,
		pendingDelegatorList:         linkeddb.NewDefault(pendingDelegatorBaseDB),
		pendingSubnetValidatorBaseDB: pendingSubnetValidatorBaseDB,
		pendingSubnetValidatorList:   linkeddb.NewDefault(pendingSubnetValidatorBaseDB),
		validatorDiffsDB:             validatorDiffsDB,

		addedBlocks: make(map[ids.ID]Block),
		blockDB:     prefixdb.New(blockPrefix, baseDB),

		addedTxs: make(map[ids.ID]*txStatusImpl),
		txDB:     prefixdb.New(txPrefix, baseDB),

		addedRewardUTXOs: make(map[ids.ID][]*avax.UTXO),
		rewardUTXODB:     rewardUTXODB,

		modifiedUTXOs: make(map[ids.ID]*avax.UTXO),
		utxoDB:        utxoDB,

		subnetBaseDB: subnetBaseDB,
		subnetDB:     linkeddb.NewDefault(subnetBaseDB),

		addedChains: make(map[ids.ID][]*transactions.SignedTx),
		chainDB:     prefixdb.New(chainPrefix, baseDB),

		singletonDB: prefixdb.New(singletonPrefix, baseDB),
	}
}

func (st *internalStateImpl) initCaches() {
	st.validatorDiffsCache = &cache.LRU{Size: validatorDiffsCacheSize}
	st.blockCache = &cache.LRU{Size: blockCacheSize}
	st.txCache = &cache.LRU{Size: txCacheSize}
	st.rewardUTXOsCache = &cache.LRU{Size: rewardUTXOsCacheSize}
	st.utxoState = avax.NewUTXOState(st.utxoDB, platformcodec.GenesisCodec)
	st.chainCache = &cache.LRU{Size: chainCacheSize}
	st.chainDBCache = &cache.LRU{Size: chainDBCacheSize}
}

func (st *internalStateImpl) initMeteredCaches(namespace string, metrics prometheus.Registerer) error {
	validatorDiffsCache, err := metercacher.New(
		fmt.Sprintf("%s_validator_diffs_cache", namespace),
		metrics,
		&cache.LRU{Size: validatorDiffsCacheSize},
	)
	if err != nil {
		return err
	}

	blockCache, err := metercacher.New(
		fmt.Sprintf("%s_block_cache", namespace),
		metrics,
		&cache.LRU{Size: blockCacheSize},
	)
	if err != nil {
		return err
	}

	txCache, err := metercacher.New(
		fmt.Sprintf("%s_tx_cache", namespace),
		metrics,
		&cache.LRU{Size: txCacheSize},
	)
	if err != nil {
		return err
	}

	rewardUTXOsCache, err := metercacher.New(
		fmt.Sprintf("%s_reward_utxos_cache", namespace),
		metrics,
		&cache.LRU{Size: rewardUTXOsCacheSize},
	)
	if err != nil {
		return err
	}

	utxoState, err := avax.NewMeteredUTXOState(st.utxoDB, platformcodec.GenesisCodec, namespace, metrics)
	if err != nil {
		return err
	}

	chainCache, err := metercacher.New(
		fmt.Sprintf("%s_chain_cache", namespace),
		metrics,
		&cache.LRU{Size: chainCacheSize},
	)
	if err != nil {
		return err
	}

	chainDBCache, err := metercacher.New(
		fmt.Sprintf("%s_chain_db_cache", namespace),
		metrics,
		&cache.LRU{Size: chainDBCacheSize},
	)
	st.validatorDiffsCache = validatorDiffsCache
	st.blockCache = blockCache
	st.txCache = txCache
	st.rewardUTXOsCache = rewardUTXOsCache
	st.utxoState = utxoState
	st.chainCache = chainCache
	st.chainDBCache = chainDBCache
	return err
}

func (st *internalStateImpl) sync(genesis []byte) error {
	shouldInit, err := st.shouldInit()
	if err != nil {
		return fmt.Errorf(
			"failed to check if the database is initialized: %w",
			err,
		)
	}

	// If the database is empty, create the platform chain anew using the
	// provided genesis state
	if shouldInit {
		if err := st.init(genesis); err != nil {
			return fmt.Errorf(
				"failed to initialize the database: %w",
				err,
			)
		}
	}

	if err := st.load(); err != nil {
		return fmt.Errorf(
			"failed to load the database state: %w",
			err,
		)
	}
	return nil
}

func NewInternalState(vm *VM, db database.Database, genesis []byte) (InternalState, error) {
	is := newInternalStateDatabases(vm, db)
	is.initCaches()

	if err := is.sync(genesis); err != nil {
		// Drop any errors on close to return the first error
		_ = is.Close()

		return nil, err
	}
	return is, nil
}

func NewMeteredInternalState(vm *VM, db database.Database, genesis []byte, namespace string, metrics prometheus.Registerer) (InternalState, error) {
	is := newInternalStateDatabases(vm, db)
	if err := is.initMeteredCaches(namespace, metrics); err != nil {
		// Drop any errors on close to return the first error
		_ = is.Close()

		return nil, err
	}

	if err := is.sync(genesis); err != nil {
		// Drop any errors on close to return the first error
		_ = is.Close()

		return nil, err
	}
	return is, nil
}

func (st *internalStateImpl) GetTimestamp() time.Time          { return st.timestamp }
func (st *internalStateImpl) SetTimestamp(timestamp time.Time) { st.timestamp = timestamp }

func (st *internalStateImpl) GetCurrentSupply() uint64              { return st.currentSupply }
func (st *internalStateImpl) SetCurrentSupply(currentSupply uint64) { st.currentSupply = currentSupply }

func (st *internalStateImpl) GetLastAccepted() ids.ID             { return st.lastAccepted }
func (st *internalStateImpl) SetLastAccepted(lastAccepted ids.ID) { st.lastAccepted = lastAccepted }

func (st *internalStateImpl) GetSubnets() ([]*transactions.SignedTx, error) {
	if st.cachedSubnets != nil {
		return st.cachedSubnets, nil
	}

	subnetDBIt := st.subnetDB.NewIterator()
	defer subnetDBIt.Release()

	txs := []*transactions.SignedTx(nil)
	for subnetDBIt.Next() {
		subnetIDBytes := subnetDBIt.Key()
		subnetID, err := ids.ToID(subnetIDBytes)
		if err != nil {
			return nil, err
		}
		subnetTx, _, err := st.GetTx(subnetID)
		if err != nil {
			return nil, err
		}
		txs = append(txs, subnetTx)
	}
	if err := subnetDBIt.Error(); err != nil {
		return nil, err
	}
	txs = append(txs, st.addedSubnets...)
	st.cachedSubnets = txs
	return txs, nil
}

func (st *internalStateImpl) AddSubnet(createSubnetTx *transactions.SignedTx) {
	st.addedSubnets = append(st.addedSubnets, createSubnetTx)
	if st.cachedSubnets != nil {
		st.cachedSubnets = append(st.cachedSubnets, createSubnetTx)
	}
}

func (st *internalStateImpl) GetChains(subnetID ids.ID) ([]*transactions.SignedTx, error) {
	if chainsIntf, cached := st.chainCache.Get(subnetID); cached {
		return chainsIntf.([]*transactions.SignedTx), nil
	}
	chainDB := st.getChainDB(subnetID)
	chainDBIt := chainDB.NewIterator()
	defer chainDBIt.Release()

	txs := []*transactions.SignedTx(nil)
	for chainDBIt.Next() {
		chainIDBytes := chainDBIt.Key()
		chainID, err := ids.ToID(chainIDBytes)
		if err != nil {
			return nil, err
		}
		chainTx, _, err := st.GetTx(chainID)
		if err != nil {
			return nil, err
		}
		txs = append(txs, chainTx)
	}
	if err := chainDBIt.Error(); err != nil {
		return nil, err
	}
	txs = append(txs, st.addedChains[subnetID]...)
	st.chainCache.Put(subnetID, txs)
	return txs, nil
}

func (st *internalStateImpl) AddChain(createChainTxIntf *transactions.SignedTx) {
	createChainTx := createChainTxIntf.UnsignedTx.(VerifiableUnsignedCreateChainTx)
	subnetID := createChainTx.SubnetID
	st.addedChains[subnetID] = append(st.addedChains[subnetID], createChainTxIntf)
	if chainsIntf, cached := st.chainCache.Get(subnetID); cached {
		chains := chainsIntf.([]*transactions.SignedTx)
		chains = append(chains, createChainTxIntf)
		st.chainCache.Put(subnetID, chains)
	}
}

func (st *internalStateImpl) getChainDB(subnetID ids.ID) linkeddb.LinkedDB {
	if chainDBIntf, cached := st.chainDBCache.Get(subnetID); cached {
		return chainDBIntf.(linkeddb.LinkedDB)
	}
	rawChainDB := prefixdb.New(subnetID[:], st.chainDB)
	chainDB := linkeddb.NewDefault(rawChainDB)
	st.chainDBCache.Put(subnetID, chainDB)
	return chainDB
}

func (st *internalStateImpl) GetTx(txID ids.ID) (*transactions.SignedTx, status.Status, error) {
	if tx, exists := st.addedTxs[txID]; exists {
		return tx.tx, tx.status, nil
	}
	if txIntf, cached := st.txCache.Get(txID); cached {
		if txIntf == nil {
			return nil, status.Unknown, database.ErrNotFound
		}
		tx := txIntf.(*txStatusImpl)
		return tx.tx, tx.status, nil
	}
	txBytes, err := st.txDB.Get(txID[:])
	if err == database.ErrNotFound {
		st.txCache.Put(txID, nil)
		return nil, status.Unknown, database.ErrNotFound
	} else if err != nil {
		return nil, status.Unknown, err
	}

	stx := stateTx{}
	if _, err := platformcodec.GenesisCodec.Unmarshal(txBytes, &stx); err != nil {
		return nil, status.Unknown, err
	}

	tx := transactions.SignedTx{}
	if _, err := platformcodec.GenesisCodec.Unmarshal(stx.Tx, &tx); err != nil {
		return nil, status.Unknown, err
	}
	if err := tx.Sign(platformcodec.GenesisCodec, nil); err != nil {
		return nil, status.Unknown, err
	}

	ptx := &txStatusImpl{
		tx:     &tx,
		status: stx.Status,
	}

	st.txCache.Put(txID, ptx)
	return ptx.tx, ptx.status, nil
}

func (st *internalStateImpl) AddTx(tx *transactions.SignedTx, status status.Status) {
	st.addedTxs[tx.ID()] = &txStatusImpl{
		tx:     tx,
		status: status,
	}
}

func (st *internalStateImpl) GetRewardUTXOs(txID ids.ID) ([]*avax.UTXO, error) {
	if utxos, exists := st.addedRewardUTXOs[txID]; exists {
		return utxos, nil
	}
	if utxos, exists := st.rewardUTXOsCache.Get(txID); exists {
		return utxos.([]*avax.UTXO), nil
	}

	rawTxDB := prefixdb.New(txID[:], st.rewardUTXODB)
	txDB := linkeddb.NewDefault(rawTxDB)
	it := txDB.NewIterator()
	defer it.Release()

	utxos := []*avax.UTXO(nil)
	for it.Next() {
		utxo := &avax.UTXO{}
<<<<<<< HEAD
		if _, err := platformcodec.Codec.Unmarshal(it.Value(), utxo); err != nil {
=======
		if _, err := GenesisCodec.Unmarshal(it.Value(), utxo); err != nil {
>>>>>>> 61289854
			return nil, err
		}
		utxos = append(utxos, utxo)
	}
	if err := it.Error(); err != nil {
		return nil, err
	}

	st.rewardUTXOsCache.Put(txID, utxos)
	return utxos, nil
}

func (st *internalStateImpl) AddRewardUTXO(txID ids.ID, utxo *avax.UTXO) {
	st.addedRewardUTXOs[txID] = append(st.addedRewardUTXOs[txID], utxo)
}

func (st *internalStateImpl) GetUTXO(utxoID ids.ID) (*avax.UTXO, error) {
	if utxo, exists := st.modifiedUTXOs[utxoID]; exists {
		if utxo == nil {
			return nil, database.ErrNotFound
		}
		return utxo, nil
	}
	return st.utxoState.GetUTXO(utxoID)
}

func (st *internalStateImpl) AddUTXO(utxo *avax.UTXO) {
	st.modifiedUTXOs[utxo.InputID()] = utxo
}

func (st *internalStateImpl) DeleteUTXO(utxoID ids.ID) {
	st.modifiedUTXOs[utxoID] = nil
}

func (st *internalStateImpl) GetBlock(blockID ids.ID) (Block, error) {
	if blk, exists := st.addedBlocks[blockID]; exists {
		return blk, nil
	}
	if blkIntf, cached := st.blockCache.Get(blockID); cached {
		if blkIntf == nil {
			return nil, database.ErrNotFound
		}
		return blkIntf.(Block), nil
	}

	blkBytes, err := st.blockDB.Get(blockID[:])
	if err == database.ErrNotFound {
		st.blockCache.Put(blockID, nil)
		return nil, database.ErrNotFound
	} else if err != nil {
		return nil, err
	}

	blkStatus := stateBlk{}
	if _, err := platformcodec.GenesisCodec.Unmarshal(blkBytes, &blkStatus); err != nil {
		return nil, err
	}

	var blk Block
	if _, err := platformcodec.GenesisCodec.Unmarshal(blkStatus.Blk, &blk); err != nil {
		return nil, err
	}
	if err := blk.initialize(st.vm, blkStatus.Blk, blkStatus.Status, blk); err != nil {
		return nil, err
	}

	st.blockCache.Put(blockID, blk)
	return blk, nil
}

func (st *internalStateImpl) AddBlock(block Block) {
	st.addedBlocks[block.ID()] = block
}

func (st *internalStateImpl) UTXOIDs(addr []byte, start ids.ID, limit int) ([]ids.ID, error) {
	return st.utxoState.UTXOIDs(addr, start, limit)
}

func (st *internalStateImpl) CurrentStakerChainState() currentStakerChainState {
	return st.currentStakerChainState
}

func (st *internalStateImpl) PendingStakerChainState() pendingStakerChainState {
	return st.pendingStakerChainState
}

func (st *internalStateImpl) SetCurrentStakerChainState(cs currentStakerChainState) {
	st.currentStakerChainState = cs
}

func (st *internalStateImpl) SetPendingStakerChainState(ps pendingStakerChainState) {
	st.pendingStakerChainState = ps
}

func (st *internalStateImpl) GetUptime(nodeID ids.ShortID) (upDuration time.Duration, lastUpdated time.Time, err error) {
	uptime, exists := st.uptimes[nodeID]
	if !exists {
		return 0, time.Time{}, database.ErrNotFound
	}
	return uptime.UpDuration, uptime.lastUpdated, nil
}

func (st *internalStateImpl) SetUptime(nodeID ids.ShortID, upDuration time.Duration, lastUpdated time.Time) error {
	uptime, exists := st.uptimes[nodeID]
	if !exists {
		return database.ErrNotFound
	}
	uptime.UpDuration = upDuration
	uptime.lastUpdated = lastUpdated
	st.updatedUptimes[nodeID] = struct{}{}
	return nil
}

<<<<<<< HEAD
func (st *internalStateImpl) AddCurrentStaker(tx *transactions.SignedTx, potentialReward uint64) {
=======
func (st *internalStateImpl) SetHeight(height uint64) {
	st.currentHeight = height
}

func (st *internalStateImpl) AddCurrentStaker(tx *Tx, potentialReward uint64) {
>>>>>>> 61289854
	st.addedCurrentStakers = append(st.addedCurrentStakers, &validatorReward{
		addStakerTx:     tx,
		potentialReward: potentialReward,
	})
}

func (st *internalStateImpl) DeleteCurrentStaker(tx *transactions.SignedTx) {
	st.deletedCurrentStakers = append(st.deletedCurrentStakers, tx)
}

<<<<<<< HEAD
func (st *internalStateImpl) AddPendingStaker(tx *transactions.SignedTx) {
=======
func (st *internalStateImpl) GetValidatorWeightDiffs(height uint64, subnetID ids.ID) (map[ids.ShortID]*ValidatorWeightDiff, error) {
	prefixStruct := heightWithSubnet{
		Height:   height,
		SubnetID: subnetID,
	}
	prefixBytes, err := Codec.Marshal(codecVersion, prefixStruct)
	if err != nil {
		return nil, err
	}
	prefixStr := string(prefixBytes)

	if weightDiffsIntf, ok := st.validatorDiffsCache.Get(prefixStr); ok {
		return weightDiffsIntf.(map[ids.ShortID]*ValidatorWeightDiff), nil
	}

	rawDiffDB := prefixdb.New(prefixBytes, st.validatorDiffsDB)
	diffDB := linkeddb.NewDefault(rawDiffDB)
	diffIter := diffDB.NewIterator()

	weightDiffs := make(map[ids.ShortID]*ValidatorWeightDiff)
	for diffIter.Next() {
		nodeID, err := ids.ToShortID(diffIter.Key())
		if err != nil {
			return nil, err
		}

		weightDiff := ValidatorWeightDiff{}
		_, err = Codec.Unmarshal(diffIter.Value(), &weightDiff)
		if err != nil {
			return nil, err
		}

		weightDiffs[nodeID] = &weightDiff
	}

	st.validatorDiffsCache.Put(prefixStr, weightDiffs)
	return weightDiffs, nil
}

func (st *internalStateImpl) AddPendingStaker(tx *Tx) {
>>>>>>> 61289854
	st.addedPendingStakers = append(st.addedPendingStakers, tx)
}

func (st *internalStateImpl) DeletePendingStaker(tx *transactions.SignedTx) {
	st.deletedPendingStakers = append(st.deletedPendingStakers, tx)
}

func (st *internalStateImpl) Abort() {
	st.baseDB.Abort()
}

func (st *internalStateImpl) Commit() error {
	defer st.Abort()
	batch, err := st.CommitBatch()
	if err != nil {
		return err
	}
	return batch.Write()
}

func (st *internalStateImpl) CommitBatch() (database.Batch, error) {
	if err := st.writeCurrentStakers(); err != nil {
		return nil, fmt.Errorf("failed to write current stakers with: %w", err)
	}
	if err := st.writePendingStakers(); err != nil {
		return nil, fmt.Errorf("failed to write pending stakers with: %w", err)
	}
	if err := st.writeUptimes(); err != nil {
		return nil, fmt.Errorf("failed to write uptimes with: %w", err)
	}
	if err := st.writeBlocks(); err != nil {
		return nil, fmt.Errorf("failed to write blocks with: %w", err)
	}
	if err := st.writeTXs(); err != nil {
		return nil, fmt.Errorf("failed to write txs with: %w", err)
	}
	if err := st.writeRewardUTXOs(); err != nil {
		return nil, fmt.Errorf("failed to write reward UTXOs with: %w", err)
	}
	if err := st.writeUTXOs(); err != nil {
		return nil, fmt.Errorf("failed to write UTXOs with: %w", err)
	}
	if err := st.writeSubnets(); err != nil {
		return nil, fmt.Errorf("failed to write current subnets with: %w", err)
	}
	if err := st.writeChains(); err != nil {
		return nil, fmt.Errorf("failed to write chains with: %w", err)
	}
	if err := st.writeSingletons(); err != nil {
		return nil, fmt.Errorf("failed to write singletons with: %w", err)
	}
	return st.baseDB.CommitBatch()
}

func (st *internalStateImpl) Close() error {
	errs := wrappers.Errs{}
	errs.Add(
		st.pendingSubnetValidatorBaseDB.Close(),
		st.pendingDelegatorBaseDB.Close(),
		st.pendingValidatorBaseDB.Close(),
		st.pendingValidatorsDB.Close(),
		st.currentSubnetValidatorBaseDB.Close(),
		st.currentDelegatorBaseDB.Close(),
		st.currentValidatorBaseDB.Close(),
		st.currentValidatorsDB.Close(),
		st.validatorsDB.Close(),
		st.blockDB.Close(),
		st.txDB.Close(),
		st.rewardUTXODB.Close(),
		st.utxoDB.Close(),
		st.subnetBaseDB.Close(),
		st.chainDB.Close(),
		st.singletonDB.Close(),
		st.baseDB.Close(),
	)
	return errs.Err
}

type currentValidatorState struct {
	txID        ids.ID
	lastUpdated time.Time

	UpDuration      time.Duration `serialize:"true"`
	LastUpdated     uint64        `serialize:"true"` // Unix time in seconds
	PotentialReward uint64        `serialize:"true"`
}

func (st *internalStateImpl) writeCurrentStakers() error {
	weightDiffs := make(map[ids.ID]map[ids.ShortID]*ValidatorWeightDiff) // subnetID -> nodeID -> weightDiff
	for _, currentStaker := range st.addedCurrentStakers {
		txID := currentStaker.addStakerTx.ID()
		potentialReward := currentStaker.potentialReward

		var (
			subnetID ids.ID
			nodeID   ids.ShortID
			weight   uint64
		)
		switch tx := currentStaker.addStakerTx.UnsignedTx.(type) {
		case VerifiableUnsignedAddValidatorTx:
			startTime := tx.StartTime()
			vdr := &currentValidatorState{
				txID:        txID,
				lastUpdated: startTime,

				UpDuration:      0,
				LastUpdated:     uint64(startTime.Unix()),
				PotentialReward: potentialReward,
			}

			vdrBytes, err := platformcodec.GenesisCodec.Marshal(platformcodec.Version, vdr)
			if err != nil {
				return err
			}

			if err := st.currentValidatorList.Put(txID[:], vdrBytes); err != nil {
				return err
			}
			st.uptimes[tx.Validator.NodeID] = vdr
<<<<<<< HEAD
		case VerifiableUnsignedAddDelegatorTx:
			if err := database.PutUInt64(st.currentDelegatorList, txID[:], potentialReward); err != nil {
				return err
			}
		case VerifiableUnsignedAddSubnetValidatorTx:
=======

			subnetID = constants.PrimaryNetworkID
			nodeID = tx.Validator.NodeID
			weight = tx.Validator.Wght
		case *UnsignedAddDelegatorTx:
			if err := database.PutUInt64(st.currentDelegatorList, txID[:], potentialReward); err != nil {
				return err
			}

			subnetID = constants.PrimaryNetworkID
			nodeID = tx.Validator.NodeID
			weight = tx.Validator.Wght
		case *UnsignedAddSubnetValidatorTx:
>>>>>>> 61289854
			if err := st.currentSubnetValidatorList.Put(txID[:], nil); err != nil {
				return err
			}

			subnetID = tx.Validator.Subnet
			nodeID = tx.Validator.NodeID
			weight = tx.Validator.Wght
		default:
			return errWrongTxType
		}

		subnetDiffs, ok := weightDiffs[subnetID]
		if !ok {
			subnetDiffs = make(map[ids.ShortID]*ValidatorWeightDiff)
			weightDiffs[subnetID] = subnetDiffs
		}

		nodeDiff, ok := subnetDiffs[nodeID]
		if !ok {
			nodeDiff = &ValidatorWeightDiff{}
			subnetDiffs[nodeID] = nodeDiff
		}

		newWeight, err := safemath.Add64(nodeDiff.Amount, weight)
		if err != nil {
			return err
		}
		nodeDiff.Amount = newWeight
	}
	st.addedCurrentStakers = nil

	for _, tx := range st.deletedCurrentStakers {
		var (
			db       database.KeyValueWriter
			subnetID ids.ID
			nodeID   ids.ShortID
			weight   uint64
		)
		switch tx := tx.UnsignedTx.(type) {
		case VerifiableUnsignedAddValidatorTx:
			db = st.currentValidatorList
			delete(st.uptimes, tx.Validator.NodeID)
			delete(st.updatedUptimes, tx.Validator.NodeID)
<<<<<<< HEAD
		case VerifiableUnsignedAddDelegatorTx:
			db = st.currentDelegatorList
		case VerifiableUnsignedAddSubnetValidatorTx:
=======

			subnetID = constants.PrimaryNetworkID
			nodeID = tx.Validator.NodeID
			weight = tx.Validator.Wght
		case *UnsignedAddDelegatorTx:
			db = st.currentDelegatorList

			subnetID = constants.PrimaryNetworkID
			nodeID = tx.Validator.NodeID
			weight = tx.Validator.Wght
		case *UnsignedAddSubnetValidatorTx:
>>>>>>> 61289854
			db = st.currentSubnetValidatorList

			subnetID = tx.Validator.Subnet
			nodeID = tx.Validator.NodeID
			weight = tx.Validator.Wght
		default:
			return errWrongTxType
		}

		txID := tx.ID()
		if err := db.Delete(txID[:]); err != nil {
			return err
		}

		subnetDiffs, ok := weightDiffs[subnetID]
		if !ok {
			subnetDiffs = make(map[ids.ShortID]*ValidatorWeightDiff)
			weightDiffs[subnetID] = subnetDiffs
		}

		nodeDiff, ok := subnetDiffs[nodeID]
		if !ok {
			nodeDiff = &ValidatorWeightDiff{}
			subnetDiffs[nodeID] = nodeDiff
		}

		if nodeDiff.Decrease {
			newWeight, err := safemath.Add64(nodeDiff.Amount, weight)
			if err != nil {
				return err
			}
			nodeDiff.Amount = newWeight
		} else {
			nodeDiff.Decrease = nodeDiff.Amount < weight
			nodeDiff.Amount = safemath.Diff64(nodeDiff.Amount, weight)
		}
	}
	st.deletedCurrentStakers = nil

	for subnetID, nodeUpdates := range weightDiffs {
		prefixStruct := heightWithSubnet{
			Height:   st.currentHeight,
			SubnetID: subnetID,
		}
		prefixBytes, err := Codec.Marshal(codecVersion, prefixStruct)
		if err != nil {
			return err
		}
		rawDiffDB := prefixdb.New(prefixBytes, st.validatorDiffsDB)
		diffDB := linkeddb.NewDefault(rawDiffDB)
		for nodeID, nodeDiff := range nodeUpdates {
			if nodeDiff.Amount == 0 {
				delete(nodeUpdates, nodeID)
				continue
			}
			nodeDiffBytes, err := Codec.Marshal(codecVersion, nodeDiff)
			if err != nil {
				return err
			}

			nodeID := nodeID
			if err := diffDB.Put(nodeID[:], nodeDiffBytes); err != nil {
				return err
			}
		}
		st.validatorDiffsCache.Put(string(prefixBytes), nodeUpdates)
	}
	return nil
}

func (st *internalStateImpl) writePendingStakers() error {
	for _, tx := range st.addedPendingStakers {
		var db database.KeyValueWriter
		switch tx.UnsignedTx.(type) {
		case VerifiableUnsignedAddValidatorTx:
			db = st.pendingValidatorList
		case VerifiableUnsignedAddDelegatorTx:
			db = st.pendingDelegatorList
		case VerifiableUnsignedAddSubnetValidatorTx:
			db = st.pendingSubnetValidatorList
		default:
			return errWrongTxType
		}

		txID := tx.ID()
		if err := db.Put(txID[:], nil); err != nil {
			return err
		}
	}
	st.addedPendingStakers = nil

	for _, tx := range st.deletedPendingStakers {
		var db database.KeyValueWriter
		switch tx.UnsignedTx.(type) {
		case VerifiableUnsignedAddValidatorTx:
			db = st.pendingValidatorList
		case VerifiableUnsignedAddDelegatorTx:
			db = st.pendingDelegatorList
		case VerifiableUnsignedAddSubnetValidatorTx:
			db = st.pendingSubnetValidatorList
		default:
			return errWrongTxType
		}

		txID := tx.ID()
		if err := db.Delete(txID[:]); err != nil {
			return err
		}
	}
	st.deletedPendingStakers = nil
	return nil
}

func (st *internalStateImpl) writeUptimes() error {
	for nodeID := range st.updatedUptimes {
		delete(st.updatedUptimes, nodeID)

		uptime := st.uptimes[nodeID]
		uptime.LastUpdated = uint64(uptime.lastUpdated.Unix())

		uptimeBytes, err := platformcodec.GenesisCodec.Marshal(platformcodec.Version, uptime)
		if err != nil {
			return err
		}

		if err := st.currentValidatorList.Put(uptime.txID[:], uptimeBytes); err != nil {
			return err
		}
	}
	return nil
}

func (st *internalStateImpl) writeBlocks() error {
	for blkID, blk := range st.addedBlocks {
		blkID := blkID

		sblk := stateBlk{
			Blk:    blk.Bytes(),
			Status: blk.Status(),
		}
		btxBytes, err := platformcodec.GenesisCodec.Marshal(platformcodec.Version, &sblk)
		if err != nil {
			return err
		}

		delete(st.addedBlocks, blkID)
		st.blockCache.Put(blkID, blk)
		if err := st.blockDB.Put(blkID[:], btxBytes); err != nil {
			return err
		}
	}
	return nil
}

func (st *internalStateImpl) writeTXs() error {
	for txID, txStatus := range st.addedTxs {
		txID := txID

		stx := stateTx{
			Tx:     txStatus.tx.Bytes(),
			Status: txStatus.status,
		}
		txBytes, err := platformcodec.GenesisCodec.Marshal(platformcodec.Version, &stx)
		if err != nil {
			return err
		}

		delete(st.addedTxs, txID)
		st.txCache.Put(txID, txStatus)
		if err := st.txDB.Put(txID[:], txBytes); err != nil {
			return err
		}
	}
	return nil
}

func (st *internalStateImpl) writeRewardUTXOs() error {
	for txID, utxos := range st.addedRewardUTXOs {
		delete(st.addedRewardUTXOs, txID)

		st.rewardUTXOsCache.Put(txID, utxos)

		rawTxDB := prefixdb.New(txID[:], st.rewardUTXODB)
		txDB := linkeddb.NewDefault(rawTxDB)

		for _, utxo := range utxos {
<<<<<<< HEAD
			utxoBytes, err := platformcodec.Codec.Marshal(platformcodec.Version, utxo)
=======
			utxoBytes, err := GenesisCodec.Marshal(codecVersion, utxo)
>>>>>>> 61289854
			if err != nil {
				return err
			}
			utxoID := utxo.InputID()
			if err := txDB.Put(utxoID[:], utxoBytes); err != nil {
				return err
			}
		}
	}
	return nil
}

func (st *internalStateImpl) writeUTXOs() error {
	for utxoID, utxo := range st.modifiedUTXOs {
		delete(st.modifiedUTXOs, utxoID)

		if utxo == nil {
			if err := st.utxoState.DeleteUTXO(utxoID); err != nil {
				return err
			}
			continue
		}
		if err := st.utxoState.PutUTXO(utxoID, utxo); err != nil {
			return err
		}
	}
	return nil
}

func (st *internalStateImpl) writeSubnets() error {
	for _, subnet := range st.addedSubnets {
		subnetID := subnet.ID()

		if err := st.subnetDB.Put(subnetID[:], nil); err != nil {
			return err
		}
	}
	st.addedSubnets = nil
	return nil
}

func (st *internalStateImpl) writeChains() error {
	for subnetID, chains := range st.addedChains {
		for _, chain := range chains {
			chainDB := st.getChainDB(subnetID)

			chainID := chain.ID()
			if err := chainDB.Put(chainID[:], nil); err != nil {
				return err
			}
		}
		delete(st.addedChains, subnetID)
	}
	return nil
}

func (st *internalStateImpl) writeSingletons() error {
	if !st.originalTimestamp.Equal(st.timestamp) {
		if err := database.PutTimestamp(st.singletonDB, timestampKey, st.timestamp); err != nil {
			return err
		}
		st.originalTimestamp = st.timestamp
	}
	if st.originalCurrentSupply != st.currentSupply {
		if err := database.PutUInt64(st.singletonDB, currentSupplyKey, st.currentSupply); err != nil {
			return err
		}
		st.originalCurrentSupply = st.currentSupply
	}
	if st.originalLastAccepted != st.lastAccepted {
		if err := database.PutID(st.singletonDB, lastAcceptedKey, st.lastAccepted); err != nil {
			return err
		}
		st.originalLastAccepted = st.lastAccepted
	}
	return nil
}

func (st *internalStateImpl) load() error {
	if err := st.loadSingletons(); err != nil {
		return err
	}
	if err := st.loadCurrentValidators(); err != nil {
		return err
	}
	return st.loadPendingValidators()
}

func (st *internalStateImpl) loadSingletons() error {
	timestamp, err := database.GetTimestamp(st.singletonDB, timestampKey)
	if err != nil {
		return err
	}
	st.originalTimestamp = timestamp
	st.timestamp = timestamp

	currentSupply, err := database.GetUInt64(st.singletonDB, currentSupplyKey)
	if err != nil {
		return err
	}
	st.originalCurrentSupply = currentSupply
	st.currentSupply = currentSupply

	lastAccepted, err := database.GetID(st.singletonDB, lastAcceptedKey)
	if err != nil {
		return err
	}
	st.originalLastAccepted = lastAccepted
	st.lastAccepted = lastAccepted

	return nil
}

func (st *internalStateImpl) loadCurrentValidators() error {
	cs := &currentStakerChainStateImpl{
		validatorsByNodeID: make(map[ids.ShortID]*currentValidatorImpl),
		validatorsByTxID:   make(map[ids.ID]*validatorReward),
	}

	validatorIt := st.currentValidatorList.NewIterator()
	defer validatorIt.Release()
	for validatorIt.Next() {
		txIDBytes := validatorIt.Key()
		txID, err := ids.ToID(txIDBytes)
		if err != nil {
			return err
		}
		tx, _, err := st.GetTx(txID)
		if err != nil {
			return err
		}

		uptimeBytes := validatorIt.Value()
		uptime := &currentValidatorState{
			txID: txID,
		}
		if _, err := platformcodec.GenesisCodec.Unmarshal(uptimeBytes, uptime); err != nil {
			return err
		}
		uptime.lastUpdated = time.Unix(int64(uptime.LastUpdated), 0)

		addValidatorTx, ok := tx.UnsignedTx.(VerifiableUnsignedAddValidatorTx)
		if !ok {
			return errWrongTxType
		}

		cs.validators = append(cs.validators, tx)
		cs.validatorsByNodeID[addValidatorTx.Validator.NodeID] = &currentValidatorImpl{
			validatorImpl: validatorImpl{
				subnets: make(map[ids.ID]VerifiableUnsignedAddSubnetValidatorTx),
			},
			addValidatorTx:  addValidatorTx,
			potentialReward: uptime.PotentialReward,
		}
		cs.validatorsByTxID[txID] = &validatorReward{
			addStakerTx:     tx,
			potentialReward: uptime.PotentialReward,
		}

		st.uptimes[addValidatorTx.Validator.NodeID] = uptime
	}

	if err := validatorIt.Error(); err != nil {
		return err
	}

	delegatorIt := st.currentDelegatorList.NewIterator()
	defer delegatorIt.Release()
	for delegatorIt.Next() {
		txIDBytes := delegatorIt.Key()
		txID, err := ids.ToID(txIDBytes)
		if err != nil {
			return err
		}
		tx, _, err := st.GetTx(txID)
		if err != nil {
			return err
		}

		potentialRewardBytes := delegatorIt.Value()
		potentialReward, err := database.ParseUInt64(potentialRewardBytes)
		if err != nil {
			return err
		}

		addDelegatorTx, ok := tx.UnsignedTx.(VerifiableUnsignedAddDelegatorTx)
		if !ok {
			return errWrongTxType
		}

		cs.validators = append(cs.validators, tx)
		vdr, exists := cs.validatorsByNodeID[addDelegatorTx.Validator.NodeID]
		if !exists {
			return errDelegatorSubset
		}
		vdr.delegatorWeight += addDelegatorTx.Validator.Wght
		vdr.delegators = append(vdr.delegators, addDelegatorTx)
		cs.validatorsByTxID[txID] = &validatorReward{
			addStakerTx:     tx,
			potentialReward: potentialReward,
		}
	}
	if err := delegatorIt.Error(); err != nil {
		return err
	}

	subnetValidatorIt := st.currentSubnetValidatorList.NewIterator()
	defer subnetValidatorIt.Release()
	for subnetValidatorIt.Next() {
		txIDBytes := subnetValidatorIt.Key()
		txID, err := ids.ToID(txIDBytes)
		if err != nil {
			return err
		}
		tx, _, err := st.GetTx(txID)
		if err != nil {
			return err
		}

		addSubnetValidatorTx, ok := tx.UnsignedTx.(VerifiableUnsignedAddSubnetValidatorTx)
		if !ok {
			return errWrongTxType
		}

		cs.validators = append(cs.validators, tx)
		vdr, exists := cs.validatorsByNodeID[addSubnetValidatorTx.Validator.NodeID]
		if !exists {
			return errDSValidatorSubset
		}
		vdr.subnets[addSubnetValidatorTx.Validator.Subnet] = addSubnetValidatorTx
		cs.validatorsByTxID[txID] = &validatorReward{
			addStakerTx: tx,
		}
	}
	if err := subnetValidatorIt.Error(); err != nil {
		return err
	}

	for _, vdr := range cs.validatorsByNodeID {
		sortDelegatorsByRemoval(vdr.delegators)
	}
	sortValidatorsByRemoval(cs.validators)
	cs.setNextStaker()

	st.currentStakerChainState = cs
	return nil
}

func (st *internalStateImpl) loadPendingValidators() error {
	ps := &pendingStakerChainStateImpl{
		validatorsByNodeID:      make(map[ids.ShortID]VerifiableUnsignedAddValidatorTx),
		validatorExtrasByNodeID: make(map[ids.ShortID]*validatorImpl),
	}

	validatorIt := st.pendingValidatorList.NewIterator()
	defer validatorIt.Release()
	for validatorIt.Next() {
		txIDBytes := validatorIt.Key()
		txID, err := ids.ToID(txIDBytes)
		if err != nil {
			return err
		}
		tx, _, err := st.GetTx(txID)
		if err != nil {
			return err
		}

		addValidatorTx, ok := tx.UnsignedTx.(VerifiableUnsignedAddValidatorTx)
		if !ok {
			return errWrongTxType
		}

		ps.validators = append(ps.validators, tx)
		ps.validatorsByNodeID[addValidatorTx.Validator.NodeID] = addValidatorTx
	}
	if err := validatorIt.Error(); err != nil {
		return err
	}

	delegatorIt := st.pendingDelegatorList.NewIterator()
	defer delegatorIt.Release()
	for delegatorIt.Next() {
		txIDBytes := delegatorIt.Key()
		txID, err := ids.ToID(txIDBytes)
		if err != nil {
			return err
		}
		tx, _, err := st.GetTx(txID)
		if err != nil {
			return err
		}

		addDelegatorTx, ok := tx.UnsignedTx.(VerifiableUnsignedAddDelegatorTx)
		if !ok {
			return errWrongTxType
		}

		ps.validators = append(ps.validators, tx)
		if vdr, exists := ps.validatorExtrasByNodeID[addDelegatorTx.Validator.NodeID]; exists {
			vdr.delegators = append(vdr.delegators, addDelegatorTx)
		} else {
			ps.validatorExtrasByNodeID[addDelegatorTx.Validator.NodeID] = &validatorImpl{
				delegators: []VerifiableUnsignedAddDelegatorTx{addDelegatorTx},
				subnets:    make(map[ids.ID]VerifiableUnsignedAddSubnetValidatorTx),
			}
		}
	}
	if err := delegatorIt.Error(); err != nil {
		return err
	}

	subnetValidatorIt := st.pendingSubnetValidatorList.NewIterator()
	defer subnetValidatorIt.Release()
	for subnetValidatorIt.Next() {
		txIDBytes := subnetValidatorIt.Key()
		txID, err := ids.ToID(txIDBytes)
		if err != nil {
			return err
		}
		tx, _, err := st.GetTx(txID)
		if err != nil {
			return err
		}

		addSubnetValidatorTx, ok := tx.UnsignedTx.(VerifiableUnsignedAddSubnetValidatorTx)
		if !ok {
			return errWrongTxType
		}

		ps.validators = append(ps.validators, tx)
		if vdr, exists := ps.validatorExtrasByNodeID[addSubnetValidatorTx.Validator.NodeID]; exists {
			vdr.subnets[addSubnetValidatorTx.Validator.Subnet] = addSubnetValidatorTx
		} else {
			ps.validatorExtrasByNodeID[addSubnetValidatorTx.Validator.NodeID] = &validatorImpl{
				subnets: map[ids.ID]VerifiableUnsignedAddSubnetValidatorTx{
					addSubnetValidatorTx.Validator.Subnet: addSubnetValidatorTx,
				},
			}
		}
	}
	if err := subnetValidatorIt.Error(); err != nil {
		return err
	}

	for _, vdr := range ps.validatorExtrasByNodeID {
		sortDelegatorsByAddition(vdr.delegators)
	}
	sortValidatorsByAddition(ps.validators)

	st.pendingStakerChainState = ps
	return nil
}

func (st *internalStateImpl) shouldInit() (bool, error) {
	has, err := st.singletonDB.Has(initializedKey)
	return !has, err
}

func (st *internalStateImpl) init(genesisBytes []byte) error {
	genesis := &Genesis{}
	if _, err := platformcodec.GenesisCodec.Unmarshal(genesisBytes, genesis); err != nil {
		return err
	}
	if err := genesis.Initialize(); err != nil {
		return err
	}

	// Persist UTXOs that exist at genesis
	for _, utxo := range genesis.UTXOs {
		st.AddUTXO(&utxo.UTXO)
	}

	// Persist the platform chain's timestamp at genesis
	genesisTime := time.Unix(int64(genesis.Timestamp), 0)
	st.SetTimestamp(genesisTime)
	st.SetCurrentSupply(genesis.InitialSupply)

	// Persist primary network validator set at genesis
	for _, vdrTx := range genesis.Validators {
		tx, ok := vdrTx.UnsignedTx.(VerifiableUnsignedAddValidatorTx)
		if !ok {
			return errWrongTxType
		}

		stakeAmount := tx.Validator.Wght
		stakeDuration := tx.Validator.Duration()
		currentSupply := st.GetCurrentSupply()

		r := reward(
			stakeDuration,
			stakeAmount,
			currentSupply,
			st.vm.StakeMintingPeriod,
		)
		newCurrentSupply, err := safemath.Add64(currentSupply, r)
		if err != nil {
			return err
		}

		st.AddCurrentStaker(vdrTx, r)
		st.AddTx(vdrTx, status.Committed)
		st.SetCurrentSupply(newCurrentSupply)
	}

	for _, chain := range genesis.Chains {
		unsignedChain, ok := chain.UnsignedTx.(VerifiableUnsignedCreateChainTx)
		if !ok {
			return errWrongTxType
		}

		// Ensure all chains that the genesis bytes say to create have the right
		// network ID
		if unsignedChain.NetworkID != st.vm.ctx.NetworkID {
			return errWrongNetworkID
		}

		st.AddChain(chain)
		st.AddTx(chain, status.Committed)
	}

	// Create the genesis block and save it as being accepted (We don't just
	// do genesisBlock.Accept() because then it'd look for genesisBlock's
	// non-existent parent)
	genesisID := hashing.ComputeHash256Array(genesisBytes)
	genesisBlock, err := st.vm.newCommitBlock(genesisID, 0)
	if err != nil {
		return err
	}
	genesisBlock.status = choices.Accepted
	st.AddBlock(genesisBlock)
	st.SetLastAccepted(genesisBlock.ID())

	if err := st.singletonDB.Put(initializedKey, nil); err != nil {
		return err
	}

	return st.Commit()
}<|MERGE_RESOLUTION|>--- conflicted
+++ resolved
@@ -76,15 +76,10 @@
 	MutableState
 	uptime.State
 
-<<<<<<< HEAD
+	SetHeight(height uint64)
 	AddCurrentStaker(tx *transactions.SignedTx, potentialReward uint64)
 	DeleteCurrentStaker(tx *transactions.SignedTx)
-=======
-	SetHeight(height uint64)
-	AddCurrentStaker(tx *Tx, potentialReward uint64)
-	DeleteCurrentStaker(tx *Tx)
 	GetValidatorWeightDiffs(height uint64, subnetID ids.ID) (map[ids.ShortID]*ValidatorWeightDiff, error)
->>>>>>> 61289854
 
 	AddPendingStaker(tx *transactions.SignedTx)
 	DeletePendingStaker(tx *transactions.SignedTx)
@@ -605,11 +600,7 @@
 	utxos := []*avax.UTXO(nil)
 	for it.Next() {
 		utxo := &avax.UTXO{}
-<<<<<<< HEAD
-		if _, err := platformcodec.Codec.Unmarshal(it.Value(), utxo); err != nil {
-=======
-		if _, err := GenesisCodec.Unmarshal(it.Value(), utxo); err != nil {
->>>>>>> 61289854
+		if _, err := platformcodec.GenesisCodec.Unmarshal(it.Value(), utxo); err != nil {
 			return nil, err
 		}
 		utxos = append(utxos, utxo)
@@ -723,15 +714,11 @@
 	return nil
 }
 
-<<<<<<< HEAD
-func (st *internalStateImpl) AddCurrentStaker(tx *transactions.SignedTx, potentialReward uint64) {
-=======
 func (st *internalStateImpl) SetHeight(height uint64) {
 	st.currentHeight = height
 }
 
-func (st *internalStateImpl) AddCurrentStaker(tx *Tx, potentialReward uint64) {
->>>>>>> 61289854
+func (st *internalStateImpl) AddCurrentStaker(tx *transactions.SignedTx, potentialReward uint64) {
 	st.addedCurrentStakers = append(st.addedCurrentStakers, &validatorReward{
 		addStakerTx:     tx,
 		potentialReward: potentialReward,
@@ -742,15 +729,20 @@
 	st.deletedCurrentStakers = append(st.deletedCurrentStakers, tx)
 }
 
-<<<<<<< HEAD
 func (st *internalStateImpl) AddPendingStaker(tx *transactions.SignedTx) {
-=======
+	st.addedPendingStakers = append(st.addedPendingStakers, tx)
+}
+
+func (st *internalStateImpl) DeletePendingStaker(tx *transactions.SignedTx) {
+	st.deletedPendingStakers = append(st.deletedPendingStakers, tx)
+}
+
 func (st *internalStateImpl) GetValidatorWeightDiffs(height uint64, subnetID ids.ID) (map[ids.ShortID]*ValidatorWeightDiff, error) {
 	prefixStruct := heightWithSubnet{
 		Height:   height,
 		SubnetID: subnetID,
 	}
-	prefixBytes, err := Codec.Marshal(codecVersion, prefixStruct)
+	prefixBytes, err := platformcodec.Codec.Marshal(platformcodec.Version, prefixStruct)
 	if err != nil {
 		return nil, err
 	}
@@ -772,7 +764,7 @@
 		}
 
 		weightDiff := ValidatorWeightDiff{}
-		_, err = Codec.Unmarshal(diffIter.Value(), &weightDiff)
+		_, err = platformcodec.Codec.Unmarshal(diffIter.Value(), &weightDiff)
 		if err != nil {
 			return nil, err
 		}
@@ -782,15 +774,6 @@
 
 	st.validatorDiffsCache.Put(prefixStr, weightDiffs)
 	return weightDiffs, nil
-}
-
-func (st *internalStateImpl) AddPendingStaker(tx *Tx) {
->>>>>>> 61289854
-	st.addedPendingStakers = append(st.addedPendingStakers, tx)
-}
-
-func (st *internalStateImpl) DeletePendingStaker(tx *transactions.SignedTx) {
-	st.deletedPendingStakers = append(st.deletedPendingStakers, tx)
 }
 
 func (st *internalStateImpl) Abort() {
@@ -905,27 +888,15 @@
 				return err
 			}
 			st.uptimes[tx.Validator.NodeID] = vdr
-<<<<<<< HEAD
 		case VerifiableUnsignedAddDelegatorTx:
 			if err := database.PutUInt64(st.currentDelegatorList, txID[:], potentialReward); err != nil {
 				return err
 			}
-		case VerifiableUnsignedAddSubnetValidatorTx:
-=======
 
 			subnetID = constants.PrimaryNetworkID
 			nodeID = tx.Validator.NodeID
 			weight = tx.Validator.Wght
-		case *UnsignedAddDelegatorTx:
-			if err := database.PutUInt64(st.currentDelegatorList, txID[:], potentialReward); err != nil {
-				return err
-			}
-
-			subnetID = constants.PrimaryNetworkID
-			nodeID = tx.Validator.NodeID
-			weight = tx.Validator.Wght
-		case *UnsignedAddSubnetValidatorTx:
->>>>>>> 61289854
+		case VerifiableUnsignedAddSubnetValidatorTx:
 			if err := st.currentSubnetValidatorList.Put(txID[:], nil); err != nil {
 				return err
 			}
@@ -967,25 +938,20 @@
 		switch tx := tx.UnsignedTx.(type) {
 		case VerifiableUnsignedAddValidatorTx:
 			db = st.currentValidatorList
+
 			delete(st.uptimes, tx.Validator.NodeID)
 			delete(st.updatedUptimes, tx.Validator.NodeID)
-<<<<<<< HEAD
-		case VerifiableUnsignedAddDelegatorTx:
-			db = st.currentDelegatorList
-		case VerifiableUnsignedAddSubnetValidatorTx:
-=======
 
 			subnetID = constants.PrimaryNetworkID
 			nodeID = tx.Validator.NodeID
 			weight = tx.Validator.Wght
-		case *UnsignedAddDelegatorTx:
+		case VerifiableUnsignedAddDelegatorTx:
 			db = st.currentDelegatorList
 
 			subnetID = constants.PrimaryNetworkID
 			nodeID = tx.Validator.NodeID
 			weight = tx.Validator.Wght
-		case *UnsignedAddSubnetValidatorTx:
->>>>>>> 61289854
+		case VerifiableUnsignedAddSubnetValidatorTx:
 			db = st.currentSubnetValidatorList
 
 			subnetID = tx.Validator.Subnet
@@ -1030,7 +996,7 @@
 			Height:   st.currentHeight,
 			SubnetID: subnetID,
 		}
-		prefixBytes, err := Codec.Marshal(codecVersion, prefixStruct)
+		prefixBytes, err := platformcodec.Codec.Marshal(platformcodec.Version, prefixStruct)
 		if err != nil {
 			return err
 		}
@@ -1041,7 +1007,7 @@
 				delete(nodeUpdates, nodeID)
 				continue
 			}
-			nodeDiffBytes, err := Codec.Marshal(codecVersion, nodeDiff)
+			nodeDiffBytes, err := platformcodec.Codec.Marshal(platformcodec.Version, nodeDiff)
 			if err != nil {
 				return err
 			}
@@ -1172,11 +1138,7 @@
 		txDB := linkeddb.NewDefault(rawTxDB)
 
 		for _, utxo := range utxos {
-<<<<<<< HEAD
-			utxoBytes, err := platformcodec.Codec.Marshal(platformcodec.Version, utxo)
-=======
-			utxoBytes, err := GenesisCodec.Marshal(codecVersion, utxo)
->>>>>>> 61289854
+			utxoBytes, err := platformcodec.GenesisCodec.Marshal(platformcodec.Version, utxo)
 			if err != nil {
 				return err
 			}
