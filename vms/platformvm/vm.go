// Copyright (C) 2019-2021, Ava Labs, Inc. All rights reserved.
// See the file LICENSE for licensing terms.

package platformvm

import (
	"errors"
	"fmt"
	"time"

	"github.com/gorilla/rpc/v2"

	"github.com/prometheus/client_golang/prometheus"

	"github.com/ava-labs/avalanchego/cache"
	"github.com/ava-labs/avalanchego/chains"
	"github.com/ava-labs/avalanchego/codec"
	"github.com/ava-labs/avalanchego/codec/linearcodec"
	"github.com/ava-labs/avalanchego/database"
	"github.com/ava-labs/avalanchego/database/manager"
	"github.com/ava-labs/avalanchego/ids"
	"github.com/ava-labs/avalanchego/snow"
	"github.com/ava-labs/avalanchego/snow/choices"
	"github.com/ava-labs/avalanchego/snow/consensus/snowman"
	"github.com/ava-labs/avalanchego/snow/engine/common"
	"github.com/ava-labs/avalanchego/snow/engine/snowman/block"
	"github.com/ava-labs/avalanchego/snow/uptime"
	"github.com/ava-labs/avalanchego/snow/validators"
	"github.com/ava-labs/avalanchego/utils"
	"github.com/ava-labs/avalanchego/utils/constants"
	"github.com/ava-labs/avalanchego/utils/crypto"
	"github.com/ava-labs/avalanchego/utils/json"
	"github.com/ava-labs/avalanchego/utils/logging"
	"github.com/ava-labs/avalanchego/utils/timer/mockable"
	"github.com/ava-labs/avalanchego/utils/units"
	"github.com/ava-labs/avalanchego/utils/wrappers"
	"github.com/ava-labs/avalanchego/version"
	"github.com/ava-labs/avalanchego/vms/components/avax"
	"github.com/ava-labs/avalanchego/vms/components/verify"
	"github.com/ava-labs/avalanchego/vms/secp256k1fx"

	safemath "github.com/ava-labs/avalanchego/utils/math"
)

const (
	// PercentDenominator is the denominator used to calculate percentages
	PercentDenominator = 1000000

	droppedTxCacheSize     = 64
	validatorSetsCacheSize = 64

	maxUTXOsToFetch = 1024

	// TODO: Turn these constants into governable parameters

	// MaxSubMinConsumptionRate is the % consumption that incentivizes staking
	// longer
	MaxSubMinConsumptionRate = 20000 // 2%
	// MinConsumptionRate is the minimum % consumption of the remaining tokens
	// to be minted
	MinConsumptionRate = 100000 // 10%

	// MaxValidatorWeightFactor is the maximum factor of the validator stake
	// that is allowed to be placed on a validator.
	MaxValidatorWeightFactor uint64 = 5

	// SupplyCap is the maximum amount of AVAX that should ever exist
	SupplyCap = 720 * units.MegaAvax

	// Maximum future start time for staking/delegating
	maxFutureStartTime = 24 * 7 * 2 * time.Hour
)

var (
	errInvalidID         = errors.New("invalid ID")
	errDSCantValidate    = errors.New("new blockchain can't be validated by primary network")
	errStartTimeTooEarly = errors.New("start time is before the current chain time")
	errStartAfterEndTime = errors.New("start time is after the end time")
	errWrongCacheType    = errors.New("unexpectedly cached type")

	_ block.ChainVM        = &VM{}
	_ validators.Connector = &VM{}
	_ secp256k1fx.VM       = &VM{}
	_ Fx                   = &secp256k1fx.Fx{}
)

// VM implements the snowman.ChainVM interface
type VM struct {
	Factory
	metrics
	avax.AddressManager
	avax.AtomicUTXOManager
	*network

	// Used to get time. Useful for faking time during tests.
	clock mockable.Clock

	// Used to create and use keys.
	factory crypto.FactorySECP256K1R

	blockBuilder blockBuilder

	uptimeManager uptime.Manager

	// The context of this vm
	ctx       *snow.Context
	dbManager manager.Manager

	// channel to send messages to the consensus engine
	toEngine chan<- common.Message

	internalState InternalState

	// ID of the preferred block
	preferred ids.ID

	// ID of the last accepted block
	lastAcceptedID ids.ID

	fx            Fx
	codecRegistry codec.Registry

	// Bootstrapped remembers if this chain has finished bootstrapping or not
	bootstrapped utils.AtomicBool

	// Contains the IDs of transactions recently dropped because they failed
	// verification. These txs may be re-issued and put into accepted blocks, so
	// check the database to see if it was later committed/aborted before
	// reporting that it's dropped.
	// Key: Tx ID
	// Value: String repr. of the verification error
	droppedTxCache cache.LRU

	// Maps caches for each subnet that is currently whitelisted.
	// Key: Subnet ID
	// Value: cache mapping height -> validator set map
	validatorSetCaches map[ids.ID]cache.Cacher

	// Key: block ID
	// Value: the block
	currentBlocks map[ids.ID]Block

	lastVdrUpdate time.Time
}

// Initialize this blockchain.
// [vm.ChainManager] and [vm.vdrMgr] must be set before this function is called.
func (vm *VM) Initialize(
	ctx *snow.Context,
	dbManager manager.Manager,
	genesisBytes []byte,
	upgradeBytes []byte,
	configBytes []byte,
	msgs chan<- common.Message,
	_ []*common.Fx,
	appSender common.AppSender,
) error {
	ctx.Log.Verbo("initializing platform chain")

	registerer := prometheus.NewRegistry()
	if err := ctx.Metrics.Register(registerer); err != nil {
		return err
	}

	// Initialize metrics as soon as possible
	if err := vm.metrics.Initialize("", registerer); err != nil {
		return err
	}

	// Initialize the utility to parse addresses
	vm.AddressManager = avax.NewAddressManager(ctx)

	// Initialize the utility to fetch atomic UTXOs
	vm.AtomicUTXOManager = avax.NewAtomicUTXOManager(ctx.SharedMemory, Codec)

	vm.fx = &secp256k1fx.Fx{}

	vm.ctx = ctx
	vm.dbManager = dbManager
	vm.toEngine = msgs

	vm.codecRegistry = linearcodec.NewDefault()
	if err := vm.fx.Initialize(vm); err != nil {
		return err
	}

	vm.droppedTxCache = cache.LRU{Size: droppedTxCacheSize}
	vm.validatorSetCaches = make(map[ids.ID]cache.Cacher)
	vm.currentBlocks = make(map[ids.ID]Block)

	if err := vm.blockBuilder.Initialize(vm, registerer); err != nil {
		return fmt.Errorf(
			"failed to initialize the block builder: %w",
			err,
		)
	}
	vm.network = newNetwork(vm.ApricotPhase4Time, appSender, vm)

	is, err := NewMeteredInternalState(vm, vm.dbManager.Current().Database, genesisBytes, registerer)
	if err != nil {
		return err
	}
	vm.internalState = is

	// Initialize the utility to track validator uptimes
	vm.uptimeManager = uptime.NewManager(is)
	vm.UptimeLockedCalculator.SetCalculator(&vm.bootstrapped, &ctx.Lock, vm.uptimeManager)

	if err := vm.updateValidators(true); err != nil {
		return fmt.Errorf(
			"failed to initialize validator sets: %w",
			err,
		)
	}

	// Create all of the chains that the database says exist
	if err := vm.initBlockchains(); err != nil {
		return fmt.Errorf(
			"failed to initialize blockchains: %w",
			err,
		)
	}

	vm.lastAcceptedID = is.GetLastAccepted()

	ctx.Log.Info("initializing last accepted block as %s", vm.lastAcceptedID)

	// Build off the most recently accepted block
	return vm.SetPreference(vm.lastAcceptedID)
}

// Create all chains that exist that this node validates.
func (vm *VM) initBlockchains() error {
	if err := vm.createSubnet(constants.PrimaryNetworkID); err != nil {
		return err
	}

	if vm.StakingEnabled {
		for subnetID := range vm.WhitelistedSubnets {
			if err := vm.createSubnet(subnetID); err != nil {
				return err
			}
		}
	} else {
		subnets, err := vm.internalState.GetSubnets()
		if err != nil {
			return err
		}
		for _, subnet := range subnets {
			if err := vm.createSubnet(subnet.ID()); err != nil {
				return err
			}
		}
	}
	return nil
}

// Create the subnet with ID [subnetID]
func (vm *VM) createSubnet(subnetID ids.ID) error {
	chains, err := vm.internalState.GetChains(subnetID)
	if err != nil {
		return err
	}
	for _, chain := range chains {
		if err := vm.createChain(chain); err != nil {
			return err
		}
	}
	return nil
}

// Create the blockchain described in [tx], but only if this node is a member of
// the subnet that validates the chain
func (vm *VM) createChain(tx *Tx) error {
	unsignedTx, ok := tx.UnsignedTx.(*UnsignedCreateChainTx)
	if !ok {
		return errWrongTxType
	}

	if vm.StakingEnabled && // Staking is enabled, so nodes might not validate all chains
		constants.PrimaryNetworkID != unsignedTx.SubnetID && // All nodes must validate the primary network
		!vm.WhitelistedSubnets.Contains(unsignedTx.SubnetID) { // This node doesn't validate this blockchain
		return nil
	}

	chainParams := chains.ChainParameters{
		ID:          tx.ID(),
		SubnetID:    unsignedTx.SubnetID,
		GenesisData: unsignedTx.GenesisData,
		VMAlias:     unsignedTx.VMID.String(),
	}
	for _, fxID := range unsignedTx.FxIDs {
		chainParams.FxAliases = append(chainParams.FxAliases, fxID.String())
	}
	vm.Chains.CreateChain(chainParams)
	return nil
}

// Bootstrapping marks this VM as bootstrapping
func (vm *VM) Bootstrapping() error {
	vm.bootstrapped.SetValue(false)
	return vm.fx.Bootstrapping()
}

// Bootstrapped marks this VM as bootstrapped
func (vm *VM) Bootstrapped() error {
	if vm.bootstrapped.GetValue() {
		return nil
	}
	vm.bootstrapped.SetValue(true)

	errs := wrappers.Errs{}
	errs.Add(
		vm.updateValidators(false),
		vm.fx.Bootstrapped(),
	)
	if errs.Errored() {
		return errs.Err
	}

	primaryValidatorSet, exist := vm.Validators.GetValidators(constants.PrimaryNetworkID)
	if !exist {
		return errNoPrimaryValidators
	}
	primaryValidators := primaryValidatorSet.List()

	validatorIDs := make([]ids.ShortID, len(primaryValidators))
	for i, vdr := range primaryValidators {
		validatorIDs[i] = vdr.ID()
	}

	if err := vm.uptimeManager.StartTracking(validatorIDs); err != nil {
		return err
	}
	return vm.internalState.Commit()
}

// Shutdown this blockchain
func (vm *VM) Shutdown() error {
	if vm.dbManager == nil {
		return nil
	}

	vm.blockBuilder.Shutdown()

	if vm.bootstrapped.GetValue() {
		primaryValidatorSet, exist := vm.Validators.GetValidators(constants.PrimaryNetworkID)
		if !exist {
			return errNoPrimaryValidators
		}
		primaryValidators := primaryValidatorSet.List()

		validatorIDs := make([]ids.ShortID, len(primaryValidators))
		for i, vdr := range primaryValidators {
			validatorIDs[i] = vdr.ID()
		}

		if err := vm.uptimeManager.Shutdown(validatorIDs); err != nil {
			return err
		}
		if err := vm.internalState.Commit(); err != nil {
			return err
		}
	}

	errs := wrappers.Errs{}
	errs.Add(
		vm.internalState.Close(),
		vm.dbManager.Close(),
	)
	return errs.Err
}

// BuildBlock builds a block to be added to consensus
func (vm *VM) BuildBlock() (snowman.Block, error) { return vm.blockBuilder.BuildBlock() }

// ParseBlock implements the snowman.ChainVM interface
func (vm *VM) ParseBlock(b []byte) (snowman.Block, error) {
	var blk Block
	if _, err := Codec.Unmarshal(b, &blk); err != nil {
		return nil, err
	}
	if err := blk.initialize(vm, b, choices.Processing, blk); err != nil {
		return nil, err
	}

	// TODO: remove this to make ParseBlock stateless
	if block, err := vm.GetBlock(blk.ID()); err == nil {
		// If we have seen this block before, return it with the most up-to-date
		// info
		return block, nil
	}
	return blk, nil
}

// GetBlock implements the snowman.ChainVM interface
func (vm *VM) GetBlock(blkID ids.ID) (snowman.Block, error) { return vm.getBlock(blkID) }

func (vm *VM) getBlock(blkID ids.ID) (Block, error) {
	// If block is in memory, return it.
	if blk, exists := vm.currentBlocks[blkID]; exists {
		return blk, nil
	}
	return vm.internalState.GetBlock(blkID)
}

// LastAccepted returns the block most recently accepted
func (vm *VM) LastAccepted() (ids.ID, error) {
	return vm.lastAcceptedID, nil
}

// SetPreference sets the preferred block to be the one with ID [blkID]
func (vm *VM) SetPreference(blkID ids.ID) error {
	if blkID == vm.preferred {
		// If the preference didn't change, then this is a noop
		return nil
	}
	vm.preferred = blkID
	vm.blockBuilder.ResetTimer()
	return nil
}

func (vm *VM) Preferred() (Block, error) {
	return vm.getBlock(vm.preferred)
}

// NotifyBlockReady tells the consensus engine that a new block is ready to be
// created
func (vm *VM) NotifyBlockReady() {
	select {
	case vm.toEngine <- common.PendingTxs:
	default:
		vm.ctx.Log.Debug("dropping message to consensus engine")
	}
}

func (vm *VM) Version() (string, error) {
	return version.Current.String(), nil
}

// CreateHandlers returns a map where:
// * keys are API endpoint extensions
// * values are API handlers
func (vm *VM) CreateHandlers() (map[string]*common.HTTPHandler, error) {
	server := rpc.NewServer()
	server.RegisterCodec(json.NewCodec(), "application/json")
	server.RegisterCodec(json.NewCodec(), "application/json;charset=UTF-8")
	server.RegisterInterceptFunc(vm.metrics.apiRequestMetrics.InterceptRequest)
	server.RegisterAfterFunc(vm.metrics.apiRequestMetrics.AfterRequest)
	if err := server.RegisterService(&Service{vm: vm}, "platform"); err != nil {
		return nil, err
	}

	return map[string]*common.HTTPHandler{
		"": {
			Handler: server,
		},
	}, nil
}

// CreateStaticHandlers returns a map where:
// * keys are API endpoint extensions
// * values are API handlers
func (vm *VM) CreateStaticHandlers() (map[string]*common.HTTPHandler, error) {
	server := rpc.NewServer()
	server.RegisterCodec(json.NewCodec(), "application/json")
	server.RegisterCodec(json.NewCodec(), "application/json;charset=UTF-8")
	if err := server.RegisterService(&StaticService{}, "platform"); err != nil {
		return nil, err
	}

	return map[string]*common.HTTPHandler{
		"": {
			LockOptions: common.NoLock,
			Handler:     server,
		},
	}, nil
}

// Connected implements validators.Connector
func (vm *VM) Connected(vdrID ids.ShortID) error {
	return vm.uptimeManager.Connect(vdrID)
}

// Disconnected implements validators.Connector
func (vm *VM) Disconnected(vdrID ids.ShortID) error {
	if err := vm.uptimeManager.Disconnect(vdrID); err != nil {
		return err
	}
	return vm.internalState.Commit()
}

// GetValidatorSet returns the validator set at the specified height for the
// provided subnetID.
func (vm *VM) GetValidatorSet(height uint64, subnetID ids.ID) (map[ids.ShortID]uint64, error) {
	validatorSetsCache, exists := vm.validatorSetCaches[subnetID]
	if !exists {
		validatorSetsCache = &cache.LRU{Size: validatorSetsCacheSize}
		// Only cache whitelisted subnets
		if vm.WhitelistedSubnets.Contains(subnetID) || subnetID == constants.PrimaryNetworkID {
			vm.validatorSetCaches[subnetID] = validatorSetsCache
		}
	}

	if validatorSetIntf, ok := validatorSetsCache.Get(height); ok {
		validatorSet, ok := validatorSetIntf.(map[ids.ShortID]uint64)
		if !ok {
			return nil, errWrongCacheType
		}
		vm.metrics.validatorSetsCached.Inc()
		return validatorSet, nil
	}

	lastAcceptedHeight, err := vm.GetCurrentHeight()
	if err != nil {
		return nil, err
	}
	if lastAcceptedHeight < height {
		return nil, database.ErrNotFound
	}

	// get the start time to track metrics
	startTime := vm.Clock().Time()

	currentValidators, ok := vm.Validators.GetValidators(subnetID)
	if !ok {
		return nil, errNotEnoughValidators
	}
	currentValidatorList := currentValidators.List()

	vdrSet := make(map[ids.ShortID]uint64, len(currentValidatorList))
	for _, vdr := range currentValidatorList {
		vdrSet[vdr.ID()] = vdr.Weight()
	}

	for i := lastAcceptedHeight; i > height; i-- {
		diffs, err := vm.internalState.GetValidatorWeightDiffs(i, subnetID)
		if err != nil {
			return nil, err
		}

		for nodeID, diff := range diffs {
			var op func(uint64, uint64) (uint64, error)
			if diff.Decrease {
				// The validator's weight was decreased at this block, so in the
				// prior block it was higher.
				op = safemath.Add64
			} else {
				// The validator's weight was increased at this block, so in the
				// prior block it was lower.
				op = safemath.Sub64
			}

			newWeight, err := op(vdrSet[nodeID], diff.Amount)
			if err != nil {
				return nil, err
			}
			if newWeight == 0 {
				delete(vdrSet, nodeID)
			} else {
				vdrSet[nodeID] = newWeight
			}
		}
	}

	// cache the validator set
	validatorSetsCache.Put(height, vdrSet)

	endTime := vm.Clock().Time()
	vm.metrics.validatorSetsCreated.Inc()
	vm.metrics.validatorSetsDuration.Add(float64(endTime.Sub(startTime)))
	vm.metrics.validatorSetsHeightDiff.Add(float64(lastAcceptedHeight - height))
	return vdrSet, nil
}

// GetCurrentHeight returns the height of the last accepted block
func (vm *VM) GetCurrentHeight() (uint64, error) {
	lastAccepted, err := vm.getBlock(vm.lastAcceptedID)
	if err != nil {
		return 0, err
	}
	return lastAccepted.Height(), nil
}

func (vm *VM) updateValidators(force bool) error {
	now := vm.clock.Time()
	if !force && !vm.bootstrapped.GetValue() && now.Sub(vm.lastVdrUpdate) < 5*time.Second {
		return nil
	}
	vm.lastVdrUpdate = now

	currentValidators := vm.internalState.CurrentStakerChainState()
	primaryValidators, err := currentValidators.ValidatorSet(constants.PrimaryNetworkID)
	if err != nil {
		return err
	}
	if err := vm.Validators.Set(constants.PrimaryNetworkID, primaryValidators); err != nil {
		return err
	}

	weight, _ := primaryValidators.GetWeight(vm.ctx.NodeID)
	vm.localStake.Set(float64(weight))
	vm.totalStake.Set(float64(primaryValidators.Weight()))

	for subnetID := range vm.WhitelistedSubnets {
		subnetValidators, err := currentValidators.ValidatorSet(subnetID)
		if err != nil {
			return err
		}
		if err := vm.Validators.Set(subnetID, subnetValidators); err != nil {
			return err
		}
	}
	return nil
}

// Returns the time when the next staker of any subnet starts/stops staking
// after the current timestamp
func (vm *VM) nextStakerChangeTime(vs ValidatorState) (time.Time, error) {
	currentStakers := vs.CurrentStakerChainState()
	pendingStakers := vs.PendingStakerChainState()

	earliest := mockable.MaxTime
	if currentStakers := currentStakers.Stakers(); len(currentStakers) > 0 {
		nextStakerToRemove := currentStakers[0]
		staker, ok := nextStakerToRemove.UnsignedTx.(TimedTx)
		if !ok {
			return time.Time{}, errWrongTxType
		}
		endTime := staker.EndTime()
		if endTime.Before(earliest) {
			earliest = endTime
		}
	}
	if pendingStakers := pendingStakers.Stakers(); len(pendingStakers) > 0 {
		nextStakerToAdd := pendingStakers[0]
		staker, ok := nextStakerToAdd.UnsignedTx.(TimedTx)
		if !ok {
			return time.Time{}, errWrongTxType
		}
		startTime := staker.StartTime()
		if startTime.Before(earliest) {
			earliest = startTime
		}
	}
	return earliest, nil
}

func (vm *VM) CodecRegistry() codec.Registry { return vm.codecRegistry }

func (vm *VM) Clock() *mockable.Clock { return &vm.clock }

func (vm *VM) Logger() logging.Logger { return vm.ctx.Log }

// Returns the percentage of the total stake on the Primary Network of nodes
// connected to this node.
func (vm *VM) getPercentConnected() (float64, error) {
	vdrSet, exists := vm.Validators.GetValidators(constants.PrimaryNetworkID)
	if !exists {
		return 0, errNoPrimaryValidators
	}

	vdrs := vdrSet.List()

	var (
		connectedStake uint64
		err            error
	)
	for _, vdr := range vdrs {
		if !vm.uptimeManager.IsConnected(vdr.ID()) {
			continue // not connected to us --> don't include
		}
		connectedStake, err = safemath.Add64(connectedStake, vdr.Weight())
		if err != nil {
			return 0, err
		}
	}
	return float64(connectedStake) / float64(vdrSet.Weight()), nil
}

<<<<<<< HEAD
func (vm *VM) StateSyncEnabled() (bool, error) {
	return false, nil
}

func (vm *VM) StateSyncGetLastSummary() ([]byte, error) {
	return nil, nil
}

func (vm *VM) StateSyncIsSummaryAccepted([]byte) (bool, error) {
	return false, nil
}

func (vm *VM) StateSync([][]byte) error {
=======
// TODO: remove after AP5
func (vm *VM) isValidCrossChainID(vs VersionedState, peerChainID ids.ID) TxError {
	currentTimestamp := vs.GetTimestamp()
	enabledAP5 := !currentTimestamp.Before(vm.ApricotPhase5Time)
	if enabledAP5 {
		if err := verify.SameSubnet(vm.ctx, peerChainID); err != nil {
			return tempError{err}
		}
	} else if peerChainID != vm.ctx.XChainID {
		return permError{errWrongChainID}
	}
>>>>>>> e0cc8624
	return nil
}<|MERGE_RESOLUTION|>--- conflicted
+++ resolved
@@ -678,7 +678,6 @@
 	return float64(connectedStake) / float64(vdrSet.Weight()), nil
 }
 
-<<<<<<< HEAD
 func (vm *VM) StateSyncEnabled() (bool, error) {
 	return false, nil
 }
@@ -692,7 +691,9 @@
 }
 
 func (vm *VM) StateSync([][]byte) error {
-=======
+	return nil
+}
+
 // TODO: remove after AP5
 func (vm *VM) isValidCrossChainID(vs VersionedState, peerChainID ids.ID) TxError {
 	currentTimestamp := vs.GetTimestamp()
@@ -704,6 +705,5 @@
 	} else if peerChainID != vm.ctx.XChainID {
 		return permError{errWrongChainID}
 	}
->>>>>>> e0cc8624
 	return nil
 }