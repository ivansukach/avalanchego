// (c) 2019-2020, Ava Labs, Inc. All rights reserved.
// See the file LICENSE for licensing terms.

package platformvm

import (
	"fmt"
	"time"

	"github.com/ava-labs/avalanchego/ids"
	"github.com/ava-labs/avalanchego/utils/crypto"
	"github.com/ava-labs/avalanchego/vms/components/avax"
	"github.com/ava-labs/avalanchego/vms/components/verify"
	"github.com/ava-labs/avalanchego/vms/secp256k1fx"
)

var _ UnsignedDecisionTx = &UnsignedCreateSubnetTx{}

// UnsignedCreateSubnetTx is an unsigned proposal to create a new subnet
type UnsignedCreateSubnetTx struct {
	// Metadata, inputs and outputs
	BaseTx `serialize:"true"`
	// Who is authorized to manage this subnet
	Owner verify.Verifiable `serialize:"true" json:"owner"`
}

// verify this transaction is well-formed
func (tx *UnsignedCreateSubnetTx) SynctacticVerify(vm *VM) error {
	switch {
	case tx == nil:
		return errNilTx
	case tx.syntacticallyVerified: // already passed syntactic verification
		return nil
	}

	if err := tx.BaseTx.Verify(vm.ctx, vm.codec); err != nil {
		return err
	}
	if err := tx.Owner.Verify(); err != nil {
		return err
	}

	tx.syntacticallyVerified = true
	return nil
}

// SemanticVerify returns nil if [tx] is valid given the state in [db]
func (tx *UnsignedCreateSubnetTx) SemanticVerify(
	vm *VM,
	vs VersionedState,
	stx *Tx,
) (
	func() error,
	TxError,
) {
	timestamp := vs.GetTimestamp()
	createSubnetTxFee := vm.getCreateSubnetTxFee(timestamp)
	// Make sure this transaction is well formed.
<<<<<<< HEAD
	if err := tx.SynctacticVerify(vm); err != nil {
=======
	if err := tx.Verify(vm.ctx, vm.codec, createSubnetTxFee, vm.ctx.AVAXAssetID); err != nil {
>>>>>>> ab34cfa4
		return nil, permError{err}
	}

	// Verify the flowcheck
	if err := vm.semanticVerifySpend(vs, tx, tx.Ins, tx.Outs, stx.Creds, createSubnetTxFee, vm.ctx.AVAXAssetID); err != nil {
		return nil, err
	}

	// Consume the UTXOS
	consumeInputs(vs, tx.Ins)
	// Produce the UTXOS
	txID := tx.ID()
	produceOutputs(vs, txID, vm.ctx.AVAXAssetID, tx.Outs)
	// Attempt to the new chain to the database
	vs.AddSubnet(stx)

	return nil, nil
}

// [controlKeys] must be unique. They will be sorted by this method.
// If [controlKeys] is nil, [tx.Controlkeys] will be an empty list.
func (vm *VM) newCreateSubnetTx(
	threshold uint32, // [threshold] of [ownerAddrs] needed to manage this subnet
	ownerAddrs []ids.ShortID, // control addresses for the new subnet
	keys []*crypto.PrivateKeySECP256K1R, // pay the fee
	changeAddr ids.ShortID, // Address to send change to, if there is any
) (*Tx, error) {
	timestamp := vm.internalState.GetTimestamp()
	createSubnetTxFee := vm.getCreateSubnetTxFee(timestamp)
	ins, outs, _, signers, err := vm.stake(keys, 0, createSubnetTxFee, changeAddr)
	if err != nil {
		return nil, fmt.Errorf("couldn't generate tx inputs/outputs: %w", err)
	}

	// Sort control addresses
	ids.SortShortIDs(ownerAddrs)

	// Create the tx
	utx := &UnsignedCreateSubnetTx{
		BaseTx: BaseTx{BaseTx: avax.BaseTx{
			NetworkID:    vm.ctx.NetworkID,
			BlockchainID: vm.ctx.ChainID,
			Ins:          ins,
			Outs:         outs,
		}},
		Owner: &secp256k1fx.OutputOwners{
			Threshold: threshold,
			Addrs:     ownerAddrs,
		},
	}
	tx := &Tx{UnsignedTx: utx}
	if err := tx.Sign(vm.codec, signers); err != nil {
		return nil, err
	}
<<<<<<< HEAD
	return tx, utx.SynctacticVerify(vm)
=======
	return tx, utx.Verify(vm.ctx, vm.codec, createSubnetTxFee, vm.ctx.AVAXAssetID)
}

func (vm *VM) getCreateSubnetTxFee(t time.Time) uint64 {
	if t.Before(vm.ApricotPhase3Time) {
		return vm.CreateAssetTxFee
	}
	return vm.CreateSubnetTxFee
>>>>>>> ab34cfa4
}<|MERGE_RESOLUTION|>--- conflicted
+++ resolved
@@ -25,7 +25,7 @@
 }
 
 // verify this transaction is well-formed
-func (tx *UnsignedCreateSubnetTx) SynctacticVerify(vm *VM) error {
+func (tx *UnsignedCreateSubnetTx) SynctacticVerify(vm *VM, createSubnetTxFee uint64) error {
 	switch {
 	case tx == nil:
 		return errNilTx
@@ -56,11 +56,7 @@
 	timestamp := vs.GetTimestamp()
 	createSubnetTxFee := vm.getCreateSubnetTxFee(timestamp)
 	// Make sure this transaction is well formed.
-<<<<<<< HEAD
-	if err := tx.SynctacticVerify(vm); err != nil {
-=======
-	if err := tx.Verify(vm.ctx, vm.codec, createSubnetTxFee, vm.ctx.AVAXAssetID); err != nil {
->>>>>>> ab34cfa4
+	if err := tx.SynctacticVerify(vm, createSubnetTxFee); err != nil {
 		return nil, permError{err}
 	}
 
@@ -115,10 +111,7 @@
 	if err := tx.Sign(vm.codec, signers); err != nil {
 		return nil, err
 	}
-<<<<<<< HEAD
-	return tx, utx.SynctacticVerify(vm)
-=======
-	return tx, utx.Verify(vm.ctx, vm.codec, createSubnetTxFee, vm.ctx.AVAXAssetID)
+	return tx, utx.SynctacticVerify(vm, createSubnetTxFee)
 }
 
 func (vm *VM) getCreateSubnetTxFee(t time.Time) uint64 {
@@ -126,5 +119,4 @@
 		return vm.CreateAssetTxFee
 	}
 	return vm.CreateSubnetTxFee
->>>>>>> ab34cfa4
 }