--- conflicted
+++ resolved
@@ -298,11 +298,7 @@
 
 	baseDBManager := manager.NewDefaultMemDBManager()
 	chainDBManager := baseDBManager.NewPrefixDBManager([]byte{0})
-<<<<<<< HEAD
-	atomicDB := prefixdb.New([]byte{1}, baseDBManager.Current())
-=======
 	atomicDB := prefixdb.New([]byte{1}, baseDBManager.Current().Database)
->>>>>>> 0e73ce01
 
 	vm.clock.Set(defaultGenesisTime)
 	msgChan := make(chan common.Message, 1)
@@ -346,11 +342,7 @@
 		testSubnet1 = tx.UnsignedTx.(*UnsignedCreateSubnetTx)
 	}
 
-<<<<<<< HEAD
-	return vm, baseDBManager.Current()
-=======
 	return vm, baseDBManager.Current().Database
->>>>>>> 0e73ce01
 }
 
 func GenesisVMWithArgs(t *testing.T, args *BuildGenesisArgs) ([]byte, chan common.Message, *VM, *atomic.Memory) {
@@ -376,11 +368,7 @@
 
 	baseDBManager := manager.NewDefaultMemDBManager()
 	chainDBManager := baseDBManager.NewPrefixDBManager([]byte{0})
-<<<<<<< HEAD
-	atomicDB := prefixdb.New([]byte{1}, baseDBManager.Current())
-=======
 	atomicDB := prefixdb.New([]byte{1}, baseDBManager.Current().Database)
->>>>>>> 0e73ce01
 
 	vm.clock.Set(defaultGenesisTime)
 	msgChan := make(chan common.Message, 1)
@@ -462,11 +450,7 @@
 		}
 		addrs := ids.ShortSet{}
 		addrs.Add(addr)
-<<<<<<< HEAD
-		utxos, _, _, err := vm.getAllUTXOs(addrs)
-=======
 		utxos, err := vm.getAllUTXOs(addrs)
->>>>>>> 0e73ce01
 		if err != nil {
 			t.Fatal("couldn't find UTXO")
 		} else if len(utxos) != 1 {
@@ -588,11 +572,7 @@
 	}
 
 	// Fetch all UTXOs
-<<<<<<< HEAD
-	notPaginatedUTXOs, _, _, err := vm.getAllUTXOs(addrsSet)
-=======
 	notPaginatedUTXOs, err := vm.getAllUTXOs(addrsSet)
->>>>>>> 0e73ce01
 	if err != nil {
 		t.Fatal(err)
 	}
@@ -1992,17 +1972,10 @@
 	_, genesisBytes := defaultGenesis()
 
 	baseDBManager := manager.NewDefaultMemDBManager()
-<<<<<<< HEAD
-
-	vmDBManager := baseDBManager.NewPrefixDBManager([]byte("vm"))
-	bootstrappingDB := prefixdb.New([]byte("bootstrapping"), baseDBManager.Current())
-
-=======
 
 	vmDBManager := baseDBManager.NewPrefixDBManager([]byte("vm"))
 	bootstrappingDB := prefixdb.New([]byte("bootstrapping"), baseDBManager.Current().Database)
 
->>>>>>> 0e73ce01
 	blocked, err := queue.NewWithMissing(bootstrappingDB, "", prometheus.NewRegistry())
 	if err != nil {
 		t.Fatal(err)
@@ -2354,12 +2327,7 @@
 	}
 }
 
-<<<<<<< HEAD
-// Test that calling Verify on a block with an unverified parent doesn't cause a
-// panic.
-=======
 // Test that calling Verify on a block with an unverified parent doesn't cause a panic.
->>>>>>> 0e73ce01
 func TestUnverifiedParentPanic(t *testing.T) {
 	_, genesisBytes := defaultGenesis()
 
