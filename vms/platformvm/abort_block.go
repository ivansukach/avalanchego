// (c) 2019-2020, Ava Labs, Inc. All rights reserved.
// See the file LICENSE for licensing terms.

package platformvm

import (
	"fmt"

	"github.com/ava-labs/avalanchego/ids"
	"github.com/ava-labs/avalanchego/snow/choices"
	"github.com/ava-labs/avalanchego/vms/platformvm/platformcodec"
)

var (
	_ Block    = &AbortBlock{}
	_ decision = &AbortBlock{}
)

// AbortBlock being accepted results in the proposal of its parent (which must
// be a proposal block) being rejected.
type AbortBlock struct {
	DoubleDecisionBlock `serialize:"true"`
}

// Verify this block performs a valid state transition.
//
// The parent block must be a proposal
//
// This function also sets onAcceptState if the verification passes.
func (a *AbortBlock) Verify() error {
	blkID := a.ID()

	if err := a.DoubleDecisionBlock.Verify(); err != nil {
		a.vm.ctx.Log.Trace("rejecting block %s due to a failed verification: %s", blkID, err)
		if err := a.Reject(); err != nil {
			a.vm.ctx.Log.Error("failed to reject abort block %s due to %s", blkID, err)
		}
		return err
	}

	parentIntf, err := a.parentBlock()
	if err != nil {
		return err
	}

	// The parent of an Abort block should always be a proposal
	parent, ok := parentIntf.(*ProposalBlock)
	if !ok {
		a.vm.ctx.Log.Trace("rejecting block %s due to an incorrect parent type", blkID)
		if err := a.Reject(); err != nil {
			a.vm.ctx.Log.Error("failed to reject abort block %s due to %s", blkID, err)
		}
		return errInvalidBlockType
	}

	a.onAcceptState, a.onAcceptFunc = parent.onAbort()
	a.timestamp = a.onAcceptState.GetTimestamp()

	a.vm.currentBlocks[blkID] = a
	parent.addChild(a)
	return nil
}

// newAbortBlock returns a new *Abort block where the block's parent, a proposal
// block, has ID [parentID].
func (vm *VM) newAbortBlock(parentID ids.ID, height uint64) (*AbortBlock, error) {
	abort := &AbortBlock{
		DoubleDecisionBlock: DoubleDecisionBlock{
			CommonDecisionBlock: CommonDecisionBlock{
				CommonBlock: CommonBlock{
					PrntID: parentID,
					Hght:   height,
				},
			},
		},
	}

	// We serialize this block as a Block so that it can be deserialized into a
	// Block
	blk := Block(abort)
<<<<<<< HEAD
	bytes, err := platformcodec.Codec.Marshal(platformcodec.Version, &blk)
=======
	bytes, err := Codec.Marshal(CodecVersion, &blk)
>>>>>>> b3dcbdb8
	if err != nil {
		return nil, fmt.Errorf("couldn't marshal abort block: %w", err)
	}
	return abort, abort.DoubleDecisionBlock.initialize(vm, bytes, choices.Processing, abort)
}<|MERGE_RESOLUTION|>--- conflicted
+++ resolved
@@ -8,7 +8,6 @@
 
 	"github.com/ava-labs/avalanchego/ids"
 	"github.com/ava-labs/avalanchego/snow/choices"
-	"github.com/ava-labs/avalanchego/vms/platformvm/platformcodec"
 )
 
 var (
@@ -78,11 +77,7 @@
 	// We serialize this block as a Block so that it can be deserialized into a
 	// Block
 	blk := Block(abort)
-<<<<<<< HEAD
-	bytes, err := platformcodec.Codec.Marshal(platformcodec.Version, &blk)
-=======
 	bytes, err := Codec.Marshal(CodecVersion, &blk)
->>>>>>> b3dcbdb8
 	if err != nil {
 		return nil, fmt.Errorf("couldn't marshal abort block: %w", err)
 	}
