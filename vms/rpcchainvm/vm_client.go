// Copyright (C) 2019-2021, Ava Labs, Inc. All rights reserved.
// See the file LICENSE for licensing terms.

package rpcchainvm

import (
	"context"
	"errors"
	"fmt"
	"time"

	"github.com/hashicorp/go-plugin"

	"github.com/prometheus/client_golang/prometheus"

	"google.golang.org/grpc"
	"google.golang.org/protobuf/types/known/emptypb"

	"github.com/ava-labs/avalanchego/api/keystore/gkeystore"
	"github.com/ava-labs/avalanchego/api/metrics"
	"github.com/ava-labs/avalanchego/chains/atomic/gsharedmemory"
	"github.com/ava-labs/avalanchego/database/manager"
	"github.com/ava-labs/avalanchego/database/rpcdb"
	"github.com/ava-labs/avalanchego/ids"
	"github.com/ava-labs/avalanchego/ids/galiasreader"
	"github.com/ava-labs/avalanchego/snow"
	"github.com/ava-labs/avalanchego/snow/choices"
	"github.com/ava-labs/avalanchego/snow/consensus/snowman"
	"github.com/ava-labs/avalanchego/snow/engine/common"
	"github.com/ava-labs/avalanchego/snow/engine/common/appsender"
	"github.com/ava-labs/avalanchego/snow/engine/snowman/block"
	"github.com/ava-labs/avalanchego/utils/wrappers"
	"github.com/ava-labs/avalanchego/version"
	"github.com/ava-labs/avalanchego/vms/components/chain"
	"github.com/ava-labs/avalanchego/vms/rpcchainvm/ghttp"
	"github.com/ava-labs/avalanchego/vms/rpcchainvm/grpcutils"
	"github.com/ava-labs/avalanchego/vms/rpcchainvm/gsubnetlookup"
	"github.com/ava-labs/avalanchego/vms/rpcchainvm/messenger"

	aliasreaderpb "github.com/ava-labs/avalanchego/proto/pb/aliasreader"
	appsenderpb "github.com/ava-labs/avalanchego/proto/pb/appsender"
	httppb "github.com/ava-labs/avalanchego/proto/pb/http"
	keystorepb "github.com/ava-labs/avalanchego/proto/pb/keystore"
	messengerpb "github.com/ava-labs/avalanchego/proto/pb/messenger"
	rpcdbpb "github.com/ava-labs/avalanchego/proto/pb/rpcdb"
	sharedmemorypb "github.com/ava-labs/avalanchego/proto/pb/sharedmemory"
	subnetlookuppb "github.com/ava-labs/avalanchego/proto/pb/subnetlookup"
	vmpb "github.com/ava-labs/avalanchego/proto/pb/vm"
)

var (
	errUnsupportedFXs = errors.New("unsupported feature extensions")

	_ block.ChainVM              = &VMClient{}
	_ block.BatchedChainVM       = &VMClient{}
	_ block.HeightIndexedChainVM = &VMClient{}
)

const (
	decidedCacheSize    = 2048
	missingCacheSize    = 2048
	unverifiedCacheSize = 2048
	bytesToIDCacheSize  = 2048
)

// VMClient is an implementation of VM that talks over RPC.
type VMClient struct {
	*chain.State
	client vmpb.VMClient
	broker *plugin.GRPCBroker
	proc   *plugin.Client

	messenger    *messenger.Server
	keystore     *gkeystore.Server
	sharedMemory *gsharedmemory.Server
	bcLookup     *galiasreader.Server
	snLookup     *gsubnetlookup.Server
	appSender    *appsender.Server

	serverCloser grpcutils.ServerCloser
	conns        []*grpc.ClientConn

	ctx *snow.Context
}

// NewClient returns a VM connected to a remote VM
func NewClient(client vmpb.VMClient, broker *plugin.GRPCBroker) *VMClient {
	return &VMClient{
		client: client,
		broker: broker,
	}
}

// SetProcess gives ownership of the server process to the client.
func (vm *VMClient) SetProcess(proc *plugin.Client) {
	vm.proc = proc
}

func (vm *VMClient) Initialize(
	ctx *snow.Context,
	dbManager manager.Manager,
	genesisBytes []byte,
	upgradeBytes []byte,
	configBytes []byte,
	toEngine chan<- common.Message,
	fxs []*common.Fx,
	appSender common.AppSender,
) error {
	if len(fxs) != 0 {
		return errUnsupportedFXs
	}

	vm.ctx = ctx

	// Initialize and serve each database and construct the db manager
	// initialize request parameters
	versionedDBs := dbManager.GetDatabases()
	versionedDBServers := make([]*vmpb.VersionedDBServer, len(versionedDBs))
	for i, semDB := range versionedDBs {
		dbBrokerID := vm.broker.NextId()
		db := rpcdb.NewServer(semDB.Database)
		go vm.broker.AcceptAndServe(dbBrokerID, vm.startDBServerFunc(db))
		versionedDBServers[i] = &vmpb.VersionedDBServer{
			DbServer: dbBrokerID,
			Version:  semDB.Version.String(),
		}
	}

	vm.messenger = messenger.NewServer(toEngine)
	vm.keystore = gkeystore.NewServer(ctx.Keystore, vm.broker)
	vm.sharedMemory = gsharedmemory.NewServer(ctx.SharedMemory, dbManager.Current().Database)
	vm.bcLookup = galiasreader.NewServer(ctx.BCLookup)
	vm.snLookup = gsubnetlookup.NewServer(ctx.SNLookup)
	vm.appSender = appsender.NewServer(appSender)

	// start the gRPC init server
	initServerID := vm.broker.NextId()
	go vm.broker.AcceptAndServe(initServerID, vm.startInitServer)

	resp, err := vm.client.Initialize(context.Background(), &vmpb.InitializeRequest{
		NetworkId:    ctx.NetworkID,
		SubnetId:     ctx.SubnetID[:],
		ChainId:      ctx.ChainID[:],
		NodeId:       ctx.NodeID.Bytes(),
		XChainId:     ctx.XChainID[:],
		AvaxAssetId:  ctx.AVAXAssetID[:],
		GenesisBytes: genesisBytes,
		UpgradeBytes: upgradeBytes,
		ConfigBytes:  configBytes,
		DbServers:    versionedDBServers,
		InitServer:   initServerID,
	})
	if err != nil {
		return err
	}

	id, err := ids.ToID(resp.LastAcceptedId)
	if err != nil {
		return err
	}
	parentID, err := ids.ToID(resp.LastAcceptedParentId)
	if err != nil {
		return err
	}

	status := choices.Status(resp.Status)
	if err := status.Valid(); err != nil {
		return err
	}

	timestamp := time.Time{}
	if err := timestamp.UnmarshalBinary(resp.Timestamp); err != nil {
		return err
	}

	lastAcceptedBlk := &BlockClient{
		vm:       vm,
		id:       id,
		parentID: parentID,
		status:   status,
		bytes:    resp.Bytes,
		height:   resp.Height,
		time:     timestamp,
	}

	registerer := prometheus.NewRegistry()
	multiGatherer := metrics.NewMultiGatherer()
	if err := multiGatherer.Register("rpcchainvm", registerer); err != nil {
		return err
	}
	if err := multiGatherer.Register("", vm); err != nil {
		return err
	}

	chainState, err := chain.NewMeteredState(
		registerer,
		&chain.Config{
			DecidedCacheSize:    decidedCacheSize,
			MissingCacheSize:    missingCacheSize,
			UnverifiedCacheSize: unverifiedCacheSize,
			BytesToIDCacheSize:  bytesToIDCacheSize,
			LastAcceptedBlock:   lastAcceptedBlk,
			GetBlock:            vm.getBlock,
			UnmarshalBlock:      vm.parseBlock,
			BuildBlock:          vm.buildBlock,
		},
	)
	if err != nil {
		return err
	}
	vm.State = chainState

	return vm.ctx.Metrics.Register(multiGatherer)
}

func (vm *VMClient) startDBServerFunc(db rpcdbpb.DatabaseServer) func(opts []grpc.ServerOption) *grpc.Server { // #nolint
	return func(opts []grpc.ServerOption) *grpc.Server {
		opts = append(opts, serverOptions...)
		server := grpc.NewServer(opts...)
		vm.serverCloser.Add(server)

		rpcdbpb.RegisterDatabaseServer(server, db)

		return server
	}
}

func (vm *VMClient) startInitServer(opts []grpc.ServerOption) *grpc.Server {
	opts = append(opts, serverOptions...)
	server := grpc.NewServer(opts...)
	vm.serverCloser.Add(server)

	// register the messenger service
	messengerpb.RegisterMessengerServer(server, vm.messenger)
	// register the keystore service
	keystorepb.RegisterKeystoreServer(server, vm.keystore)
	// register the shared memory service
	sharedmemorypb.RegisterSharedMemoryServer(server, vm.sharedMemory)
	// register the blockchain alias service
	aliasreaderpb.RegisterAliasReaderServer(server, vm.bcLookup)
	// register the subnet alias service
	subnetlookuppb.RegisterSubnetLookupServer(server, vm.snLookup)
	// register the AppSender service
	appsenderpb.RegisterAppSenderServer(server, vm.appSender)

	return server
}

func (vm *VMClient) SetState(state snow.State) error {
	_, err := vm.client.SetState(context.Background(), &vmpb.SetStateRequest{
		State: uint32(state),
	})

	return err
}

func (vm *VMClient) Shutdown() error {
	errs := wrappers.Errs{}
	_, err := vm.client.Shutdown(context.Background(), &emptypb.Empty{})
	errs.Add(err)

	vm.serverCloser.Stop()
	for _, conn := range vm.conns {
		errs.Add(conn.Close())
	}

	vm.proc.Kill()
	return errs.Err
}

func (vm *VMClient) CreateHandlers() (map[string]*common.HTTPHandler, error) {
	resp, err := vm.client.CreateHandlers(context.Background(), &emptypb.Empty{})
	if err != nil {
		return nil, err
	}

	handlers := make(map[string]*common.HTTPHandler, len(resp.Handlers))
	for _, handler := range resp.Handlers {
		conn, err := vm.broker.Dial(handler.Server)
		if err != nil {
			return nil, err
		}

		vm.conns = append(vm.conns, conn)
		handlers[handler.Prefix] = &common.HTTPHandler{
			LockOptions: common.LockOption(handler.LockOptions),
			Handler:     ghttp.NewClient(httppb.NewHTTPClient(conn), vm.broker),
		}
	}
	return handlers, nil
}

func (vm *VMClient) CreateStaticHandlers() (map[string]*common.HTTPHandler, error) {
	resp, err := vm.client.CreateStaticHandlers(context.Background(), &emptypb.Empty{})
	if err != nil {
		return nil, err
	}

	handlers := make(map[string]*common.HTTPHandler, len(resp.Handlers))
	for _, handler := range resp.Handlers {
		conn, err := vm.broker.Dial(handler.Server)
		if err != nil {
			return nil, err
		}

		vm.conns = append(vm.conns, conn)
		handlers[handler.Prefix] = &common.HTTPHandler{
			LockOptions: common.LockOption(handler.LockOptions),
			Handler:     ghttp.NewClient(httppb.NewHTTPClient(conn), vm.broker),
		}
	}
	return handlers, nil
}

func (vm *VMClient) buildBlock() (snowman.Block, error) {
	resp, err := vm.client.BuildBlock(context.Background(), &emptypb.Empty{})
	if err != nil {
		return nil, err
	}

	id, err := ids.ToID(resp.Id)
	if err != nil {
		return nil, err
	}

	parentID, err := ids.ToID(resp.ParentId)
	if err != nil {
		return nil, err
	}

	timestamp := time.Time{}
	if err := timestamp.UnmarshalBinary(resp.Timestamp); err != nil {
		return nil, err
	}

	return &BlockClient{
		vm:       vm,
		id:       id,
		parentID: parentID,
		status:   choices.Processing,
		bytes:    resp.Bytes,
		height:   resp.Height,
		time:     timestamp,
	}, nil
}

func (vm *VMClient) parseBlock(bytes []byte) (snowman.Block, error) {
	resp, err := vm.client.ParseBlock(context.Background(), &vmpb.ParseBlockRequest{
		Bytes: bytes,
	})
	if err != nil {
		return nil, err
	}

	id, err := ids.ToID(resp.Id)
	if err != nil {
		return nil, err
	}

	parentID, err := ids.ToID(resp.ParentId)
	if err != nil {
		return nil, err
	}

	status := choices.Status(resp.Status)
	if err := status.Valid(); err != nil {
		return nil, err
	}

	timestamp := time.Time{}
	if err := timestamp.UnmarshalBinary(resp.Timestamp); err != nil {
		return nil, err
	}

	blk := &BlockClient{
		vm:       vm,
		id:       id,
		parentID: parentID,
		status:   status,
		bytes:    bytes,
		height:   resp.Height,
		time:     timestamp,
	}

	return blk, nil
}

func (vm *VMClient) getBlock(id ids.ID) (snowman.Block, error) {
	resp, err := vm.client.GetBlock(context.Background(), &vmpb.GetBlockRequest{
		Id: id[:],
	})
	if err != nil {
		return nil, err
	}

	parentID, err := ids.ToID(resp.ParentId)
	if err != nil {
		return nil, err
	}

	status := choices.Status(resp.Status)
	if err := status.Valid(); err != nil {
		return nil, err
	}

	timestamp := time.Time{}
	if err := timestamp.UnmarshalBinary(resp.Timestamp); err != nil {
		return nil, err
	}

	blk := &BlockClient{
		vm:       vm,
		id:       id,
		parentID: parentID,
		status:   status,
		bytes:    resp.Bytes,
		height:   resp.Height,
		time:     timestamp,
	}

	return blk, nil
}

func (vm *VMClient) SetPreference(id ids.ID) error {
	_, err := vm.client.SetPreference(context.Background(), &vmpb.SetPreferenceRequest{
		Id: id[:],
	})
	return err
}

func (vm *VMClient) HealthCheck() (interface{}, error) {
	return vm.client.Health(
		context.Background(),
		&emptypb.Empty{},
	)
}

func (vm *VMClient) AppRequest(nodeID ids.NodeID, requestID uint32, deadline time.Time, request []byte) error {
	deadlineBytes, err := deadline.MarshalBinary()
	if err != nil {
		return err
	}
	_, err = vm.client.AppRequest(
		context.Background(),
		&vmpb.AppRequestMsg{
			NodeId:    nodeID[:],
			RequestId: requestID,
			Request:   request,
			Deadline:  deadlineBytes,
		},
	)
	return err
}

func (vm *VMClient) AppResponse(nodeID ids.NodeID, requestID uint32, response []byte) error {
	_, err := vm.client.AppResponse(
		context.Background(),
		&vmpb.AppResponseMsg{
			NodeId:    nodeID[:],
			RequestId: requestID,
			Response:  response,
		},
	)
	return err
}

func (vm *VMClient) AppRequestFailed(nodeID ids.NodeID, requestID uint32) error {
	_, err := vm.client.AppRequestFailed(
		context.Background(),
		&vmpb.AppRequestFailedMsg{
			NodeId:    nodeID[:],
			RequestId: requestID,
		},
	)
	return err
}

func (vm *VMClient) AppGossip(nodeID ids.NodeID, msg []byte) error {
	_, err := vm.client.AppGossip(
		context.Background(),
		&vmpb.AppGossipMsg{
			NodeId: nodeID[:],
			Msg:    msg,
		},
	)
	return err
}

func (vm *VMClient) VerifyHeightIndex() error {
	resp, err := vm.client.VerifyHeightIndex(
		context.Background(),
		&emptypb.Empty{},
	)
	if err != nil {
		return err
	}
	return errCodeToError[resp.Err]
}

func (vm *VMClient) GetBlockIDAtHeight(height uint64) (ids.ID, error) {
	resp, err := vm.client.GetBlockIDAtHeight(
		context.Background(),
		&vmpb.GetBlockIDAtHeightRequest{Height: height},
	)
	if err != nil {
		return ids.Empty, err
	}
	if errCode := resp.Err; errCode != 0 {
		return ids.Empty, errCodeToError[errCode]
	}
	return ids.ToID(resp.BlkId)
}

func (vm *VMClient) GetAncestors(
	blkID ids.ID,
	maxBlocksNum int,
	maxBlocksSize int,
	maxBlocksRetrivalTime time.Duration,
) ([][]byte, error) {
	resp, err := vm.client.GetAncestors(context.Background(), &vmpb.GetAncestorsRequest{
		BlkId:                 blkID[:],
		MaxBlocksNum:          int32(maxBlocksNum),
		MaxBlocksSize:         int32(maxBlocksSize),
		MaxBlocksRetrivalTime: int64(maxBlocksRetrivalTime),
	})
	if err != nil {
		return nil, err
	}
	return resp.BlksBytes, nil
}

func (vm *VMClient) BatchedParseBlock(blksBytes [][]byte) ([]snowman.Block, error) {
	resp, err := vm.client.BatchedParseBlock(context.Background(), &vmpb.BatchedParseBlockRequest{
		Request: blksBytes,
	})
	if err != nil {
		return nil, err
	}
	if len(blksBytes) != len(resp.Response) {
		return nil, fmt.Errorf("BatchedParse block returned different number of blocks than expected")
	}

	res := make([]snowman.Block, 0, len(blksBytes))
	for idx, blkResp := range resp.Response {
		id, err := ids.ToID(blkResp.Id)
		if err != nil {
			return nil, err
		}

		parentID, err := ids.ToID(blkResp.ParentId)
		if err != nil {
			return nil, err
		}

		status := choices.Status(blkResp.Status)
		if err := status.Valid(); err != nil {
			return nil, err
		}

		timestamp := time.Time{}
		if err := timestamp.UnmarshalBinary(blkResp.Timestamp); err != nil {
			return nil, err
		}

		blk := &BlockClient{
			vm:       vm,
			id:       id,
			parentID: parentID,
			status:   status,
			bytes:    blksBytes[idx],
			height:   blkResp.Height,
			time:     timestamp,
		}

		res = append(res, blk)
	}

	return res, nil
}

func (vm *VMClient) Version() (string, error) {
	resp, err := vm.client.Version(
		context.Background(),
		&emptypb.Empty{},
	)
	if err != nil {
		return "", err
	}
	return resp.Version, nil
}

<<<<<<< HEAD
func (vm *VMClient) Connected(nodeID ids.NodeID, nodeVersion version.Application) error {
	_, err := vm.client.Connected(context.Background(), &vmproto.ConnectedRequest{
=======
func (vm *VMClient) Connected(nodeID ids.ShortID, nodeVersion version.Application) error {
	_, err := vm.client.Connected(context.Background(), &vmpb.ConnectedRequest{
>>>>>>> 7b66084a
		NodeId:  nodeID[:],
		Version: nodeVersion.String(),
	})
	return err
}

<<<<<<< HEAD
func (vm *VMClient) Disconnected(nodeID ids.NodeID) error {
	_, err := vm.client.Disconnected(context.Background(), &vmproto.DisconnectedRequest{
=======
func (vm *VMClient) Disconnected(nodeID ids.ShortID) error {
	_, err := vm.client.Disconnected(context.Background(), &vmpb.DisconnectedRequest{
>>>>>>> 7b66084a
		NodeId: nodeID[:],
	})
	return err
}

// BlockClient is an implementation of Block that talks over RPC.
type BlockClient struct {
	vm *VMClient

	id       ids.ID
	parentID ids.ID
	status   choices.Status
	bytes    []byte
	height   uint64
	time     time.Time
}

func (b *BlockClient) ID() ids.ID { return b.id }

func (b *BlockClient) Accept() error {
	b.status = choices.Accepted
	_, err := b.vm.client.BlockAccept(context.Background(), &vmpb.BlockAcceptRequest{
		Id: b.id[:],
	})
	return err
}

func (b *BlockClient) Reject() error {
	b.status = choices.Rejected
	_, err := b.vm.client.BlockReject(context.Background(), &vmpb.BlockRejectRequest{
		Id: b.id[:],
	})
	return err
}

func (b *BlockClient) Status() choices.Status { return b.status }

func (b *BlockClient) Parent() ids.ID {
	return b.parentID
}

func (b *BlockClient) Verify() error {
	resp, err := b.vm.client.BlockVerify(context.Background(), &vmpb.BlockVerifyRequest{
		Bytes: b.bytes,
	})
	if err != nil {
		return err
	}
	return b.time.UnmarshalBinary(resp.Timestamp)
}

func (b *BlockClient) Bytes() []byte        { return b.bytes }
func (b *BlockClient) Height() uint64       { return b.height }
func (b *BlockClient) Timestamp() time.Time { return b.time }<|MERGE_RESOLUTION|>--- conflicted
+++ resolved
@@ -589,26 +589,16 @@
 	return resp.Version, nil
 }
 
-<<<<<<< HEAD
 func (vm *VMClient) Connected(nodeID ids.NodeID, nodeVersion version.Application) error {
-	_, err := vm.client.Connected(context.Background(), &vmproto.ConnectedRequest{
-=======
-func (vm *VMClient) Connected(nodeID ids.ShortID, nodeVersion version.Application) error {
 	_, err := vm.client.Connected(context.Background(), &vmpb.ConnectedRequest{
->>>>>>> 7b66084a
 		NodeId:  nodeID[:],
 		Version: nodeVersion.String(),
 	})
 	return err
 }
 
-<<<<<<< HEAD
 func (vm *VMClient) Disconnected(nodeID ids.NodeID) error {
-	_, err := vm.client.Disconnected(context.Background(), &vmproto.DisconnectedRequest{
-=======
-func (vm *VMClient) Disconnected(nodeID ids.ShortID) error {
 	_, err := vm.client.Disconnected(context.Background(), &vmpb.DisconnectedRequest{
->>>>>>> 7b66084a
 		NodeId: nodeID[:],
 	})
 	return err
