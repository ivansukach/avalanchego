// (c) 2019-2020, Ava Labs, Inc. All rights reserved.
// See the file LICENSE for licensing terms.

package rpcchainvm

import (
	"context"
	"errors"
	"fmt"
	"time"

	"google.golang.org/grpc"

	"github.com/hashicorp/go-plugin"

	"github.com/ava-labs/avalanchego/api/keystore/gkeystore"
	"github.com/ava-labs/avalanchego/api/keystore/gkeystore/gkeystoreproto"
	"github.com/ava-labs/avalanchego/chains/atomic/gsharedmemory"
	"github.com/ava-labs/avalanchego/chains/atomic/gsharedmemory/gsharedmemoryproto"
	"github.com/ava-labs/avalanchego/database/manager"
	"github.com/ava-labs/avalanchego/database/rpcdb"
	"github.com/ava-labs/avalanchego/database/rpcdb/rpcdbproto"
	"github.com/ava-labs/avalanchego/ids"
	"github.com/ava-labs/avalanchego/snow"
	"github.com/ava-labs/avalanchego/snow/choices"
	"github.com/ava-labs/avalanchego/snow/consensus/snowman"
	"github.com/ava-labs/avalanchego/snow/engine/common"
	"github.com/ava-labs/avalanchego/snow/engine/snowman/block"
	"github.com/ava-labs/avalanchego/utils/wrappers"
	"github.com/ava-labs/avalanchego/vms/components/chain"
	"github.com/ava-labs/avalanchego/vms/rpcchainvm/galiaslookup"
	"github.com/ava-labs/avalanchego/vms/rpcchainvm/galiaslookup/galiaslookupproto"
	"github.com/ava-labs/avalanchego/vms/rpcchainvm/ghttp"
	"github.com/ava-labs/avalanchego/vms/rpcchainvm/ghttp/ghttpproto"
	"github.com/ava-labs/avalanchego/vms/rpcchainvm/grpcutils"
	"github.com/ava-labs/avalanchego/vms/rpcchainvm/gsubnetlookup"
	"github.com/ava-labs/avalanchego/vms/rpcchainvm/gsubnetlookup/gsubnetlookupproto"
	"github.com/ava-labs/avalanchego/vms/rpcchainvm/messenger"
	"github.com/ava-labs/avalanchego/vms/rpcchainvm/messenger/messengerproto"
	"github.com/ava-labs/avalanchego/vms/rpcchainvm/vmproto"
)

var (
	errUnsupportedFXs = errors.New("unsupported feature extensions")

	_ block.ChainVM = &VMClient{}
)

const (
	decidedCacheSize    = 512
	missingCacheSize    = 256
	unverifiedCacheSize = 512
	bytesToIDCacheSize  = 512
)

// VMClient is an implementation of VM that talks over RPC.
type VMClient struct {
	*chain.State
	client vmproto.VMClient
	broker *plugin.GRPCBroker
	proc   *plugin.Client

	db           *rpcdb.DatabaseServer
	messenger    *messenger.Server
	keystore     *gkeystore.Server
	sharedMemory *gsharedmemory.Server
	bcLookup     *galiaslookup.Server
	snLookup     *gsubnetlookup.Server

	serverCloser grpcutils.ServerCloser
	conns        []*grpc.ClientConn

	ctx *snow.Context
}

// NewClient returns a VM connected to a remote VM
func NewClient(client vmproto.VMClient, broker *plugin.GRPCBroker) *VMClient {
	return &VMClient{
		client: client,
		broker: broker,
	}
}

// SetProcess gives ownership of the server process to the client.
func (vm *VMClient) SetProcess(proc *plugin.Client) {
	vm.proc = proc
}

func (vm *VMClient) Initialize(
	ctx *snow.Context,
	dbManager manager.Manager,
	genesisBytes []byte,
	upgradeBytes []byte,
	configBytes []byte,
	toEngine chan<- common.Message,
	fxs []*common.Fx,
) error {
	if len(fxs) != 0 {
		return errUnsupportedFXs
	}

	epochFirstTransitionBytes, err := ctx.EpochFirstTransition.MarshalBinary()
	if err != nil {
		return err
	}

	vm.ctx = ctx

	// Initialize and serve each database and construct the db manager
	// initialize request parameters
	versionedDBs := dbManager.GetDatabases()
	versionedDBServers := make([]*vmproto.VersionedDBServer, len(versionedDBs))
	for i, semDB := range versionedDBs {
		dbBrokerID := vm.broker.NextId()
		db := rpcdb.NewServer(semDB.Database)
		go vm.broker.AcceptAndServe(dbBrokerID, vm.startDBServerFunc(db))
		versionedDBServers[i] = &vmproto.VersionedDBServer{
			DbServer: dbBrokerID,
			Version:  semDB.Version.String(),
		}
	}

	vm.messenger = messenger.NewServer(toEngine)
	vm.keystore = gkeystore.NewServer(ctx.Keystore, vm.broker)
	vm.sharedMemory = gsharedmemory.NewServer(ctx.SharedMemory, dbManager.Current().Database)
	vm.bcLookup = galiaslookup.NewServer(ctx.BCLookup)
	vm.snLookup = gsubnetlookup.NewServer(ctx.SNLookup)

	// start the db server
	dbBrokerID := vm.broker.NextId()
	go vm.broker.AcceptAndServe(dbBrokerID, vm.startDBServer)

	// start the messenger server
	messengerBrokerID := vm.broker.NextId()
	go vm.broker.AcceptAndServe(messengerBrokerID, vm.startMessengerServer)

	// start the keystore server
	keystoreBrokerID := vm.broker.NextId()
	go vm.broker.AcceptAndServe(keystoreBrokerID, vm.startKeystoreServer)

	// start the shared memory server
	sharedMemoryBrokerID := vm.broker.NextId()
	go vm.broker.AcceptAndServe(sharedMemoryBrokerID, vm.startSharedMemoryServer)

	// start the blockchain alias server
	bcLookupBrokerID := vm.broker.NextId()
	go vm.broker.AcceptAndServe(bcLookupBrokerID, vm.startBCLookupServer)

	// start the subnet alias server
	snLookupBrokerID := vm.broker.NextId()
	go vm.broker.AcceptAndServe(snLookupBrokerID, vm.startSNLookupServer)

	resp, err := vm.client.Initialize(context.Background(), &vmproto.InitializeRequest{
		NetworkID:            ctx.NetworkID,
		SubnetID:             ctx.SubnetID[:],
		ChainID:              ctx.ChainID[:],
		NodeID:               ctx.NodeID.Bytes(),
		XChainID:             ctx.XChainID[:],
		AvaxAssetID:          ctx.AVAXAssetID[:],
		GenesisBytes:         genesisBytes,
		UpgradeBytes:         upgradeBytes,
		ConfigBytes:          configBytes,
		DbServers:            versionedDBServers,
		EngineServer:         messengerBrokerID,
		KeystoreServer:       keystoreBrokerID,
		SharedMemoryServer:   sharedMemoryBrokerID,
		BcLookupServer:       bcLookupBrokerID,
		SnLookupServer:       snLookupBrokerID,
		EpochFirstTransition: epochFirstTransitionBytes,
		EpochDuration:        uint64(ctx.EpochDuration),
	})
	if err != nil {
		return err
	}

	id, err := ids.ToID(resp.LastAcceptedID)
	if err != nil {
		return err
	}
	parentID, err := ids.ToID(resp.LastAcceptedParentID)
	if err != nil {
		return err
	}

	status := choices.Status(resp.Status)
	vm.ctx.Log.AssertDeferredNoError(status.Valid)

	timestamp := time.Time{}
	if err := timestamp.UnmarshalBinary(resp.Timestamp); err != nil {
		return err
	}

	lastAcceptedBlk := &BlockClient{
		vm:       vm,
		id:       id,
		parentID: parentID,
		status:   status,
		bytes:    resp.Bytes,
		height:   resp.Height,
		time:     timestamp,
	}

	chainState, err := chain.NewMeteredState(
		ctx.Metrics,
		fmt.Sprintf("%s_rpcchainvm", ctx.Namespace),
		&chain.Config{
			DecidedCacheSize:    decidedCacheSize,
			MissingCacheSize:    missingCacheSize,
			UnverifiedCacheSize: unverifiedCacheSize,
			BytesToIDCacheSize:  bytesToIDCacheSize,
			LastAcceptedBlock:   lastAcceptedBlk,
			GetBlock:            vm.getBlock,
			UnmarshalBlock:      vm.parseBlock,
			BuildBlock:          vm.buildBlock,
		},
	)
	if err != nil {
		return err
	}
	vm.State = chainState

	return nil
}

func (vm *VMClient) startDBServer(opts []grpc.ServerOption) *grpc.Server {
	server := grpc.NewServer(opts...)
	vm.serverCloser.Add(server)
	rpcdbproto.RegisterDatabaseServer(server, vm.db)
	return server
}

func (vm *VMClient) startDBServerFunc(db rpcdbproto.DatabaseServer) func(opts []grpc.ServerOption) *grpc.Server { // #nolint
	return func(opts []grpc.ServerOption) *grpc.Server {
		server := grpc.NewServer(opts...)
		vm.serverCloser.Add(server)
		rpcdbproto.RegisterDatabaseServer(server, db)
		return server
	}
}

func (vm *VMClient) startMessengerServer(opts []grpc.ServerOption) *grpc.Server {
	server := grpc.NewServer(opts...)
	vm.serverCloser.Add(server)
	messengerproto.RegisterMessengerServer(server, vm.messenger)
	return server
}

func (vm *VMClient) startKeystoreServer(opts []grpc.ServerOption) *grpc.Server {
	server := grpc.NewServer(opts...)
	vm.serverCloser.Add(server)
	gkeystoreproto.RegisterKeystoreServer(server, vm.keystore)
	return server
}

func (vm *VMClient) startSharedMemoryServer(opts []grpc.ServerOption) *grpc.Server {
	server := grpc.NewServer(opts...)
	vm.serverCloser.Add(server)
	gsharedmemoryproto.RegisterSharedMemoryServer(server, vm.sharedMemory)
	return server
}

func (vm *VMClient) startBCLookupServer(opts []grpc.ServerOption) *grpc.Server {
	server := grpc.NewServer(opts...)
	vm.serverCloser.Add(server)
	galiaslookupproto.RegisterAliasLookupServer(server, vm.bcLookup)
	return server
}

func (vm *VMClient) startSNLookupServer(opts []grpc.ServerOption) *grpc.Server {
	server := grpc.NewServer(opts...)
	vm.serverCloser.Add(server)
	gsubnetlookupproto.RegisterSubnetLookupServer(server, vm.snLookup)
	return server
}

func (vm *VMClient) Bootstrapping() error {
	_, err := vm.client.Bootstrapping(context.Background(), &vmproto.BootstrappingRequest{})
	return err
}

func (vm *VMClient) Bootstrapped() error {
	_, err := vm.client.Bootstrapped(context.Background(), &vmproto.BootstrappedRequest{})
	return err
}

func (vm *VMClient) Shutdown() error {
	errs := wrappers.Errs{}
	_, err := vm.client.Shutdown(context.Background(), &vmproto.ShutdownRequest{})
	errs.Add(err)

	vm.serverCloser.Stop()
	for _, conn := range vm.conns {
		errs.Add(conn.Close())
	}

	vm.proc.Kill()
	return errs.Err
}

func (vm *VMClient) CreateHandlers() (map[string]*common.HTTPHandler, error) {
	resp, err := vm.client.CreateHandlers(context.Background(), &vmproto.CreateHandlersRequest{})
	if err != nil {
		return nil, err
	}

	handlers := make(map[string]*common.HTTPHandler, len(resp.Handlers))
	for _, handler := range resp.Handlers {
		conn, err := vm.broker.Dial(handler.Server)
		if err != nil {
			return nil, err
		}

		vm.conns = append(vm.conns, conn)
		handlers[handler.Prefix] = &common.HTTPHandler{
			LockOptions: common.LockOption(handler.LockOptions),
			Handler:     ghttp.NewClient(ghttpproto.NewHTTPClient(conn), vm.broker),
		}
	}
	return handlers, nil
}

func (vm *VMClient) CreateStaticHandlers() (map[string]*common.HTTPHandler, error) {
	resp, err := vm.client.CreateStaticHandlers(context.Background(), &vmproto.CreateStaticHandlersRequest{})
	if err != nil {
		return nil, err
	}

	handlers := make(map[string]*common.HTTPHandler, len(resp.Handlers))
	for _, handler := range resp.Handlers {
		conn, err := vm.broker.Dial(handler.Server)
		if err != nil {
			return nil, err
		}

		vm.conns = append(vm.conns, conn)
		handlers[handler.Prefix] = &common.HTTPHandler{
			LockOptions: common.LockOption(handler.LockOptions),
			Handler:     ghttp.NewClient(ghttpproto.NewHTTPClient(conn), vm.broker),
		}
	}
	return handlers, nil
}

func (vm *VMClient) buildBlock() (snowman.Block, error) {
	resp, err := vm.client.BuildBlock(context.Background(), &vmproto.BuildBlockRequest{})
	if err != nil {
		return nil, err
	}

	id, err := ids.ToID(resp.Id)
	vm.ctx.Log.AssertNoError(err)

	parentID, err := ids.ToID(resp.ParentID)
	vm.ctx.Log.AssertNoError(err)

	timestamp := time.Time{}
	if err := timestamp.UnmarshalBinary(resp.Timestamp); err != nil {
		return nil, err
	}

	return &BlockClient{
		vm:       vm,
		id:       id,
		parentID: parentID,
		status:   choices.Processing,
		bytes:    resp.Bytes,
		height:   resp.Height,
		time:     timestamp,
	}, nil
}

func (vm *VMClient) parseBlock(bytes []byte) (snowman.Block, error) {
	resp, err := vm.client.ParseBlock(context.Background(), &vmproto.ParseBlockRequest{
		Bytes: bytes,
	})
	if err != nil {
		return nil, err
	}

	id, err := ids.ToID(resp.Id)
	vm.ctx.Log.AssertNoError(err)

	parentID, err := ids.ToID(resp.ParentID)
	vm.ctx.Log.AssertNoError(err)

	status := choices.Status(resp.Status)
	vm.ctx.Log.AssertDeferredNoError(status.Valid)

	timestamp := time.Time{}
	if err := timestamp.UnmarshalBinary(resp.Timestamp); err != nil {
		return nil, err
	}

	blk := &BlockClient{
		vm:       vm,
		id:       id,
		parentID: parentID,
		status:   status,
		bytes:    bytes,
		height:   resp.Height,
		time:     timestamp,
	}

	return blk, nil
}

func (vm *VMClient) getBlock(id ids.ID) (snowman.Block, error) {
	resp, err := vm.client.GetBlock(context.Background(), &vmproto.GetBlockRequest{
		Id: id[:],
	})
	if err != nil {
		return nil, err
	}

	parentID, err := ids.ToID(resp.ParentID)
	vm.ctx.Log.AssertNoError(err)

	status := choices.Status(resp.Status)
	vm.ctx.Log.AssertDeferredNoError(status.Valid)

	timestamp := time.Time{}
	if err := timestamp.UnmarshalBinary(resp.Timestamp); err != nil {
		return nil, err
	}

	blk := &BlockClient{
		vm:       vm,
		id:       id,
		parentID: parentID,
		status:   status,
		bytes:    resp.Bytes,
		height:   resp.Height,
		time:     timestamp,
	}

	return blk, nil
}

func (vm *VMClient) SetPreference(id ids.ID) error {
	_, err := vm.client.SetPreference(context.Background(), &vmproto.SetPreferenceRequest{
		Id: id[:],
	})
	return err
}

func (vm *VMClient) HealthCheck() (interface{}, error) {
	return vm.client.Health(
		context.Background(),
		&vmproto.HealthRequest{},
	)
}

func (vm *VMClient) Version() (string, error) {
	resp, err := vm.client.Version(
		context.Background(),
		&vmproto.VersionRequest{},
	)
	if err != nil {
		return "", err
	}
	return resp.Version, nil
}

// BlockClient is an implementation of Block that talks over RPC.
type BlockClient struct {
	vm *VMClient

	id       ids.ID
	parentID ids.ID
	status   choices.Status
	bytes    []byte
	height   uint64
	time     time.Time
}

func (b *BlockClient) ID() ids.ID { return b.id }

func (b *BlockClient) Accept() error {
	b.status = choices.Accepted
	_, err := b.vm.client.BlockAccept(context.Background(), &vmproto.BlockAcceptRequest{
		Id: b.id[:],
	})
	return err
}

func (b *BlockClient) Reject() error {
	b.status = choices.Rejected
	_, err := b.vm.client.BlockReject(context.Background(), &vmproto.BlockRejectRequest{
		Id: b.id[:],
	})
	return err
}

func (b *BlockClient) Status() choices.Status { return b.status }

func (b *BlockClient) Parent() ids.ID {
	return b.parentID
}

func (b *BlockClient) Verify() error {
<<<<<<< HEAD
	resp, err := b.vm.client.BlockVerify(context.Background(), &vmproto.BlockVerifyRequest{
		Id: b.id[:],
=======
	_, err := b.vm.client.BlockVerify(context.Background(), &vmproto.BlockVerifyRequest{
		Bytes: b.bytes,
>>>>>>> 29f8168f
	})
	if err != nil {
		return err
	}
	return b.time.UnmarshalBinary(resp.Timestamp)
}

func (b *BlockClient) Bytes() []byte        { return b.bytes }
func (b *BlockClient) Height() uint64       { return b.height }
func (b *BlockClient) Timestamp() time.Time { return b.time }

// AV-590, quantify overhead of passing these over RPC

func (vm *VMClient) Connected(id ids.ShortID) error {
	return nil // noop
}

func (vm *VMClient) Disconnected(id ids.ShortID) error {
	return nil // noop
}<|MERGE_RESOLUTION|>--- conflicted
+++ resolved
@@ -498,13 +498,8 @@
 }
 
 func (b *BlockClient) Verify() error {
-<<<<<<< HEAD
 	resp, err := b.vm.client.BlockVerify(context.Background(), &vmproto.BlockVerifyRequest{
-		Id: b.id[:],
-=======
-	_, err := b.vm.client.BlockVerify(context.Background(), &vmproto.BlockVerifyRequest{
 		Bytes: b.bytes,
->>>>>>> 29f8168f
 	})
 	if err != nil {
 		return err
