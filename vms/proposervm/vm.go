// Copyright (C) 2019-2021, Ava Labs, Inc. All rights reserved.
// See the file LICENSE for licensing terms.

package proposervm

import (
	"time"

	"github.com/ava-labs/avalanchego/database"
	"github.com/ava-labs/avalanchego/database/manager"
	"github.com/ava-labs/avalanchego/database/prefixdb"
	"github.com/ava-labs/avalanchego/database/versiondb"
	"github.com/ava-labs/avalanchego/ids"
	"github.com/ava-labs/avalanchego/snow"
	"github.com/ava-labs/avalanchego/snow/choices"
	"github.com/ava-labs/avalanchego/snow/consensus/snowman"
	"github.com/ava-labs/avalanchego/snow/engine/common"
	"github.com/ava-labs/avalanchego/snow/engine/snowman/block"
	"github.com/ava-labs/avalanchego/utils/math"
	"github.com/ava-labs/avalanchego/utils/timer/mockable"
	"github.com/ava-labs/avalanchego/vms/proposervm/indexer"
	"github.com/ava-labs/avalanchego/vms/proposervm/proposer"
	"github.com/ava-labs/avalanchego/vms/proposervm/scheduler"
	"github.com/ava-labs/avalanchego/vms/proposervm/state"
	"github.com/ava-labs/avalanchego/vms/proposervm/tree"

	statelessblock "github.com/ava-labs/avalanchego/vms/proposervm/block"
)

const (
	// minBlockDelay should be kept as whole seconds because block timestamps
	// are only specific to the second.
	minBlockDelay             = time.Second
	optimalHeightDelay uint64 = 256
)

var (
	_ block.ChainVM         = &VM{}
	_ block.BatchedChainVM  = &VM{}
	_ indexer.HeightIndexer = &VM{}

<<<<<<< HEAD
	_ block.ChainVM         = &VM{}
	_ block.BatchedChainVM  = &VM{}
	_ block.StateSyncableVM = &VM{}
=======
	dbPrefix = []byte("proposervm")
>>>>>>> 0dd85ecb
)

type VM struct {
	block.ChainVM
	activationTime      time.Time
	minimumPChainHeight uint64

	state.State
	indexer.HeightIndexer

	proposer.Windower
	tree.Tree
	scheduler.Scheduler
	mockable.Clock

	ctx         *snow.Context
	db          *versiondb.Database
	toScheduler chan<- common.Message

	// Block ID --> Block
	// Each element is a block that passed verification but
	// hasn't yet been accepted/rejected
	verifiedBlocks map[ids.ID]PostForkBlock
	preferred      ids.ID
	bootstrapped   bool

	// lastAcceptedOptionTime is set to the last accepted PostForkBlock's
	// timestamp if the last accepted block has been a PostForkOption block
	// since having initialized the VM.
	lastAcceptedTime time.Time

	// height of last preFork accepted block
	latestPreForkHeight uint64

	// state sync map to see which summary was accepted by the innerVM
	innerToProBlkID map[ids.ID]ids.ID
}

func New(vm block.ChainVM, activationTime time.Time, minimumPChainHeight uint64) *VM {
	return &VM{
		ChainVM:             vm,
		activationTime:      activationTime,
		minimumPChainHeight: minimumPChainHeight,
	}
}

func (vm *VM) Initialize(
	ctx *snow.Context,
	dbManager manager.Manager,
	genesisBytes []byte,
	upgradeBytes []byte,
	configBytes []byte,
	toEngine chan<- common.Message,
	fxs []*common.Fx,
	appSender common.AppSender,
) error {
	vm.ctx = ctx
	rawDB := dbManager.Current().Database
	prefixDB := prefixdb.New(dbPrefix, rawDB)
	vm.db = versiondb.New(prefixDB)
	vm.State = state.New(vm.db)
	vm.Windower = proposer.New(ctx.ValidatorState, ctx.SubnetID, ctx.ChainID)
	vm.Tree = tree.New()
	vm.HeightIndexer = indexer.NewHeightIndexer(vm, vm.ctx.Log, vm.State)

	scheduler, vmToEngine := scheduler.New(vm.ctx.Log, toEngine)
	vm.Scheduler = scheduler
	vm.toScheduler = vmToEngine

	go ctx.Log.RecoverAndPanic(func() {
		scheduler.Dispatch(time.Now())
	})

	vm.verifiedBlocks = make(map[ids.ID]PostForkBlock)

	err := vm.ChainVM.Initialize(
		ctx,
		dbManager,
		genesisBytes,
		upgradeBytes,
		configBytes,
		vmToEngine,
		fxs,
		appSender,
	)
	if err != nil {
		return err
	}

	if err := vm.repairAcceptedChain(); err != nil {
		return err
	}

<<<<<<< HEAD
	if _, ok := vm.ChainVM.(block.HeightIndexedChainVM); ok {
		if err := vm.repairInnerBlockMapping(); err != nil {
			return err
=======
	if innerHVM, ok := vm.ChainVM.(block.HeightIndexedChainVM); ok {
		if !innerHVM.IsHeightIndexComplete() {
			vm.ctx.Log.Info("Block indexing by height: repairing height index not started since innerVM index is incomplete.")
		} else {
			go func() {
				if err := vm.HeightIndexer.RepairHeightIndex(); err != nil {
					vm.ctx.Log.Error("Block indexing by height: failed with error %s", err)
					return
				}
			}()
>>>>>>> 0dd85ecb
		}
	}

	return vm.setLastAcceptedOptionTime()
}

// shutdown ops then propagate shutdown to innerVM
func (vm *VM) Shutdown() error {
	if err := vm.db.Commit(); err != nil {
		return err
	}
	return vm.ChainVM.Shutdown()
}

func (vm *VM) Bootstrapping() error {
	vm.bootstrapped = false
	return vm.ChainVM.Bootstrapping()
}

func (vm *VM) Bootstrapped() error {
	vm.bootstrapped = true
	return vm.ChainVM.Bootstrapped()
}

func (vm *VM) BuildBlock() (snowman.Block, error) {
	preferredBlock, err := vm.getBlock(vm.preferred)
	if err != nil {
		return nil, err
	}

	return preferredBlock.buildChild()
}

func (vm *VM) ParseBlock(b []byte) (snowman.Block, error) {
	if blk, err := vm.parsePostForkBlock(b); err == nil {
		return blk, nil
	}
	return vm.parsePreForkBlock(b)
}

func (vm *VM) GetBlock(id ids.ID) (snowman.Block, error) {
	return vm.getBlock(id)
}

func (vm *VM) SetPreference(preferred ids.ID) error {
	if vm.preferred == preferred {
		return nil
	}
	vm.preferred = preferred

	blk, err := vm.getPostForkBlock(preferred)
	if err != nil {
		return vm.ChainVM.SetPreference(preferred)
	}

	if err := vm.ChainVM.SetPreference(blk.GetInnerBlk().ID()); err != nil {
		return err
	}

	pChainHeight, err := blk.pChainHeight()
	if err != nil {
		return err
	}

	// reset scheduler
	minDelay, err := vm.Windower.Delay(blk.Height()+1, pChainHeight, vm.ctx.NodeID)
	if err != nil {
		vm.ctx.Log.Debug("failed to fetch the expected delay due to: %s", err)
		// A nil error is returned here because it is possible that
		// bootstrapping caused the last accepted block to move past the latest
		// P-chain height. This will cause building blocks to return an error
		// until the P-chain's height has advanced.
		return nil
	}
	if minDelay < minBlockDelay {
		minDelay = minBlockDelay
	}

	preferredTime := blk.Timestamp()
	nextStartTime := preferredTime.Add(minDelay)
	vm.Scheduler.SetBuildBlockTime(nextStartTime)

	vm.ctx.Log.Debug("set preference to %s with timestamp %v; build time scheduled at %v",
		blk.ID(), preferredTime, nextStartTime)
	return nil
}

func (vm *VM) LastAccepted() (ids.ID, error) {
	lastAccepted, err := vm.State.GetLastAccepted()
	if err == database.ErrNotFound {
		return vm.ChainVM.LastAccepted()
	}
	return lastAccepted, err
}

func (vm *VM) repairAcceptedChain() error {
	lastAcceptedID, err := vm.GetLastAccepted()
	if err == database.ErrNotFound {
		// If the last accepted block isn't indexed yet, then the underlying
		// chain is the only chain and there is nothing to repair.
		return nil
	}
	if err != nil {
		return err
	}

	// Revert accepted blocks that weren't committed to the database.
	for {
		lastAccepted, err := vm.getPostForkBlock(lastAcceptedID)
		if err == database.ErrNotFound {
			// If the post fork block can't be found, it's because we're
			// reverting past the fork boundary. If this is the case, then there
			// is only one database to keep consistent, so there is nothing to
			// repair anymore.
			if err := vm.State.DeleteLastAccepted(); err != nil {
				return err
			}
			return vm.db.Commit()
		}
		if err != nil {
			return err
		}

		shouldBeAccepted := lastAccepted.GetInnerBlk()

		// If the inner block is accepted, then we don't need to revert any more
		// blocks.
		if shouldBeAccepted.Status() == choices.Accepted {
			return vm.db.Commit()
		}

		// Advance to the parent block
		lastAcceptedID = lastAccepted.Parent()

		lastAccepted.setStatus(choices.Processing)
		if err := vm.State.SetLastAccepted(lastAcceptedID); err != nil {
			return err
		}
		if err := vm.State.PutBlock(lastAccepted.getStatelessBlk(), choices.Processing); err != nil {
			return err
		}
	}
}

func (vm *VM) setLastAcceptedOptionTime() error {
	lastAcceptedID, err := vm.GetLastAccepted()
	if err == database.ErrNotFound {
		// If the last accepted block wasn't a PostFork block, then we don't
		// initialize the time.
		return nil
	}
	if err != nil {
		return err
	}

	lastAccepted, _, err := vm.State.GetBlock(lastAcceptedID)
	if err != nil {
		return err
	}

	if _, ok := lastAccepted.(statelessblock.SignedBlock); ok {
		// If the last accepted block wasn't a PostForkOption, then we don't
		// initialize the time.
		return nil
	}

	acceptedParent, err := vm.getPostForkBlock(lastAccepted.ParentID())
	if err != nil {
		return err
	}
	vm.lastAcceptedTime = acceptedParent.Timestamp()
	return nil
}

func (vm *VM) parsePostForkBlock(b []byte) (PostForkBlock, error) {
	statelessBlock, err := statelessblock.Parse(b)
	if err != nil {
		return nil, err
	}

	// if the block already exists, then make sure the status is set correctly
	blkID := statelessBlock.ID()
	blk, err := vm.getPostForkBlock(blkID)
	if err == nil {
		return blk, nil
	}
	if err != database.ErrNotFound {
		return nil, err
	}

	innerBlkBytes := statelessBlock.Block()
	innerBlk, err := vm.ChainVM.ParseBlock(innerBlkBytes)
	if err != nil {
		return nil, err
	}

	if statelessSignedBlock, ok := statelessBlock.(statelessblock.SignedBlock); ok {
		blk = &postForkBlock{
			SignedBlock: statelessSignedBlock,
			postForkCommonComponents: postForkCommonComponents{
				vm:       vm,
				innerBlk: innerBlk,
				status:   choices.Processing,
			},
		}
	} else {
		blk = &postForkOption{
			Block: statelessBlock,
			postForkCommonComponents: postForkCommonComponents{
				vm:       vm,
				innerBlk: innerBlk,
				status:   choices.Processing,
			},
		}
	}
	return blk, nil
}

func (vm *VM) parsePreForkBlock(b []byte) (*preForkBlock, error) {
	blk, err := vm.ChainVM.ParseBlock(b)
	return &preForkBlock{
		Block: blk,
		vm:    vm,
	}, err
}

func (vm *VM) getBlock(id ids.ID) (Block, error) {
	if blk, err := vm.getPostForkBlock(id); err == nil {
		return blk, nil
	}
	return vm.getPreForkBlock(id)
}

func (vm *VM) getPostForkBlock(blkID ids.ID) (PostForkBlock, error) {
	block, exists := vm.verifiedBlocks[blkID]
	if exists {
		return block, nil
	}

	statelessBlock, status, err := vm.State.GetBlock(blkID)
	if err != nil {
		return nil, err
	}

	innerBlkBytes := statelessBlock.Block()
	innerBlk, err := vm.ChainVM.ParseBlock(innerBlkBytes)
	if err != nil {
		return nil, err
	}

	if statelessSignedBlock, ok := statelessBlock.(statelessblock.SignedBlock); ok {
		return &postForkBlock{
			SignedBlock: statelessSignedBlock,
			postForkCommonComponents: postForkCommonComponents{
				vm:       vm,
				innerBlk: innerBlk,
				status:   status,
			},
		}, nil
	}
	return &postForkOption{
		Block: statelessBlock,
		postForkCommonComponents: postForkCommonComponents{
			vm:       vm,
			innerBlk: innerBlk,
			status:   status,
		},
	}, nil
}

func (vm *VM) getPreForkBlock(blkID ids.ID) (*preForkBlock, error) {
	blk, err := vm.ChainVM.GetBlock(blkID)
	return &preForkBlock{
		Block: blk,
		vm:    vm,
	}, err
}

func (vm *VM) storePostForkBlock(blk PostForkBlock) error {
	if err := vm.State.PutBlock(blk.getStatelessBlk(), blk.Status()); err != nil {
		return err
	}
	return vm.db.Commit()
}

func (vm *VM) verifyAndRecordInnerBlk(postFork PostForkBlock) error {
	// If inner block's Verify returned true, don't call it again.
	//
	// Note that if [innerBlk.Verify] returns nil, this method returns nil. This
	// must always remain the case to maintain the inner block's invariant that
	// if it's Verify() returns nil, it is eventually accepted or rejected.
	currentInnerBlk := postFork.GetInnerBlk()
	if originalInnerBlk, contains := vm.Tree.Get(currentInnerBlk); !contains {
		if err := currentInnerBlk.Verify(); err != nil {
			return err
		}
		vm.Tree.Add(currentInnerBlk)
	} else {
		postFork.setInnerBlk(originalInnerBlk)
	}

	vm.verifiedBlocks[postFork.ID()] = postFork
	return nil
}

// notifyInnerBlockReady tells the scheduler that the inner VM is ready to build
// a new block
func (vm *VM) notifyInnerBlockReady() {
	select {
	case vm.toScheduler <- common.PendingTxs:
	default:
		vm.ctx.Log.Debug("dropping message to consensus engine")
	}
}

func (vm *VM) optimalPChainHeight(minPChainHeight uint64) (uint64, error) {
	currentPChainHeight, err := vm.ctx.ValidatorState.GetCurrentHeight()
	if err != nil {
		return 0, err
	}
	if currentPChainHeight < optimalHeightDelay {
		return minPChainHeight, nil
	}
	optimalHeight := currentPChainHeight - optimalHeightDelay
	return math.Max64(optimalHeight, minPChainHeight), nil
}<|MERGE_RESOLUTION|>--- conflicted
+++ resolved
@@ -38,14 +38,9 @@
 	_ block.ChainVM         = &VM{}
 	_ block.BatchedChainVM  = &VM{}
 	_ indexer.HeightIndexer = &VM{}
-
-<<<<<<< HEAD
-	_ block.ChainVM         = &VM{}
-	_ block.BatchedChainVM  = &VM{}
 	_ block.StateSyncableVM = &VM{}
-=======
+
 	dbPrefix = []byte("proposervm")
->>>>>>> 0dd85ecb
 )
 
 type VM struct {
@@ -77,10 +72,8 @@
 	// since having initialized the VM.
 	lastAcceptedTime time.Time
 
-	// height of last preFork accepted block
-	latestPreForkHeight uint64
-
 	// state sync map to see which summary was accepted by the innerVM
+	// TODO ABENEGIA: this map should be persisted!
 	innerToProBlkID map[ids.ID]ids.ID
 }
 
@@ -139,11 +132,6 @@
 		return err
 	}
 
-<<<<<<< HEAD
-	if _, ok := vm.ChainVM.(block.HeightIndexedChainVM); ok {
-		if err := vm.repairInnerBlockMapping(); err != nil {
-			return err
-=======
 	if innerHVM, ok := vm.ChainVM.(block.HeightIndexedChainVM); ok {
 		if !innerHVM.IsHeightIndexComplete() {
 			vm.ctx.Log.Info("Block indexing by height: repairing height index not started since innerVM index is incomplete.")
@@ -154,9 +142,10 @@
 					return
 				}
 			}()
->>>>>>> 0dd85ecb
-		}
-	}
+		}
+	}
+
+	// TODO ABENEGIA: consider repairing height index in case pro and core DBs gets disaligned
 
 	return vm.setLastAcceptedOptionTime()
 }
