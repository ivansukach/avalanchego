--- conflicted
+++ resolved
@@ -45,37 +45,6 @@
 	parsedBlock, err := Parse(builtBlockBytes)
 	assert.NoError(err)
 
-<<<<<<< HEAD
-	equal(assert, builtBlock, parsedBlock)
-}
-
-func TestParseUnsigned(t *testing.T) {
-	assert := assert.New(t)
-
-	parentID := ids.ID{1}
-	timestamp := time.Unix(123, 0)
-	pChainHeight := uint64(2)
-	innerBlockBytes := []byte{3}
-
-	builtBlock, err := BuildUnsigned(parentID, timestamp, pChainHeight, innerBlockBytes)
-	assert.NoError(err)
-
-	builtBlockBytes := builtBlock.Bytes()
-
-	parsedBlock, err := Parse(builtBlockBytes)
-	assert.NoError(err)
-
-	equal(assert, builtBlock, parsedBlock)
-}
-
-func TestParseGibberish(t *testing.T) {
-	assert := assert.New(t)
-
-	bytes := []byte{0, 1, 2, 3, 4, 5}
-
-	_, err := Parse(bytes)
-	assert.Error(err)
-=======
 	equal(assert, chainID, builtBlock, parsedBlock)
 }
 
@@ -99,5 +68,32 @@
 	assert.NoError(err)
 
 	equalHeader(assert, builtHeader, parsedHeader)
->>>>>>> cd9383af
+}
+
+func TestParseUnsigned(t *testing.T) {
+	assert := assert.New(t)
+
+	parentID := ids.ID{1}
+	timestamp := time.Unix(123, 0)
+	pChainHeight := uint64(2)
+	innerBlockBytes := []byte{3}
+
+	builtBlock, err := BuildUnsigned(parentID, timestamp, pChainHeight, innerBlockBytes)
+	assert.NoError(err)
+
+	builtBlockBytes := builtBlock.Bytes()
+
+	parsedBlock, err := Parse(builtBlockBytes)
+	assert.NoError(err)
+
+	equal(assert, ids.Empty, builtBlock, parsedBlock)
+}
+
+func TestParseGibberish(t *testing.T) {
+	assert := assert.New(t)
+
+	bytes := []byte{0, 1, 2, 3, 4, 5}
+
+	_, err := Parse(bytes)
+	assert.Error(err)
 }