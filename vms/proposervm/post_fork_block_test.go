--- conflicted
+++ resolved
@@ -166,11 +166,7 @@
 	}
 
 	// child block referring known parent does verify
-<<<<<<< HEAD
-	childSlb, err = statelessblock.BuildUnsigned(
-=======
-	childSlb, err = block.Build(
->>>>>>> 9f89ed79
+	childSlb, err = block.BuildUnsigned(
 		prntProBlk.ID(), // refer known parent
 		prntProBlk.Timestamp().Add(proposer.MaxDelay),
 		pChainHeight,
@@ -340,11 +336,7 @@
 	// block can arrive within submission window
 	AtSubWindowEnd := proVM.Time().Add(proposer.MaxDelay)
 	proVM.Clock.Set(AtSubWindowEnd)
-<<<<<<< HEAD
-	childSlb, err = statelessblock.BuildUnsigned(
-=======
-	childSlb, err = block.Build(
->>>>>>> 9f89ed79
+	childSlb, err = block.BuildUnsigned(
 		prntProBlk.ID(),
 		AtSubWindowEnd,
 		pChainHeight,
@@ -464,11 +456,7 @@
 	}
 
 	// child P-Chain height can be equal to parent P-Chain height
-<<<<<<< HEAD
-	childSlb, err = statelessblock.BuildUnsigned(
-=======
-	childSlb, err = block.Build(
->>>>>>> 9f89ed79
+	childSlb, err = block.BuildUnsigned(
 		prntProBlk.ID(),
 		childCoreBlk.Timestamp(),
 		prntBlkPChainHeight,
@@ -486,11 +474,7 @@
 
 	// child P-Chain height may follow parent P-Chain height
 	pChainHeight = prntBlkPChainHeight * 2 // move ahead pChainHeight
-<<<<<<< HEAD
-	childSlb, err = statelessblock.BuildUnsigned(
-=======
-	childSlb, err = block.Build(
->>>>>>> 9f89ed79
+	childSlb, err = block.BuildUnsigned(
 		prntProBlk.ID(),
 		childCoreBlk.Timestamp(),
 		prntBlkPChainHeight+1,
@@ -506,11 +490,7 @@
 
 	// block P-Chain height can be equal to current P-Chain height
 	currPChainHeight, _ := proVM.PChainHeight()
-<<<<<<< HEAD
-	childSlb, err = statelessblock.BuildUnsigned(
-=======
-	childSlb, err = block.Build(
->>>>>>> 9f89ed79
+	childSlb, err = block.BuildUnsigned(
 		prntProBlk.ID(),
 		childCoreBlk.Timestamp(),
 		currPChainHeight,
@@ -525,11 +505,7 @@
 	}
 
 	// block P-Chain height cannot be at higher than current P-Chain height
-<<<<<<< HEAD
-	childSlb, err = statelessblock.BuildUnsigned(
-=======
-	childSlb, err = block.Build(
->>>>>>> 9f89ed79
+	childSlb, err = block.BuildUnsigned(
 		prntProBlk.ID(),
 		childCoreBlk.Timestamp(),
 		currPChainHeight*2,
@@ -669,11 +645,7 @@
 	}
 
 	// child P-Chain height can be equal to parent P-Chain height
-<<<<<<< HEAD
-	childSlb, err = statelessblock.BuildUnsigned(
-=======
-	childSlb, err = block.Build(
->>>>>>> 9f89ed79
+	childSlb, err = block.BuildUnsigned(
 		parentBlk.ID(),
 		childCoreBlk.Timestamp(),
 		prntBlkPChainHeight,
@@ -691,11 +663,7 @@
 
 	// child P-Chain height may follow parent P-Chain height
 	pChainHeight = prntBlkPChainHeight * 2 // move ahead pChainHeight
-<<<<<<< HEAD
-	childSlb, err = statelessblock.BuildUnsigned(
-=======
-	childSlb, err = block.Build(
->>>>>>> 9f89ed79
+	childSlb, err = block.BuildUnsigned(
 		parentBlk.ID(),
 		childCoreBlk.Timestamp(),
 		prntBlkPChainHeight+1,
@@ -711,11 +679,7 @@
 
 	// block P-Chain height can be equal to current P-Chain height
 	currPChainHeight, _ := proVM.PChainHeight()
-<<<<<<< HEAD
-	childSlb, err = statelessblock.BuildUnsigned(
-=======
-	childSlb, err = block.Build(
->>>>>>> 9f89ed79
+	childSlb, err = block.BuildUnsigned(
 		parentBlk.ID(),
 		childCoreBlk.Timestamp(),
 		currPChainHeight,
@@ -730,11 +694,7 @@
 	}
 
 	// block P-Chain height cannot be at higher than current P-Chain height
-<<<<<<< HEAD
-	childSlb, err = statelessblock.BuildUnsigned(
-=======
-	childSlb, err = block.Build(
->>>>>>> 9f89ed79
+	childSlb, err = block.BuildUnsigned(
 		parentBlk.ID(),
 		childCoreBlk.Timestamp(),
 		currPChainHeight*2,
