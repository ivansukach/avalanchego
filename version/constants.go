--- conflicted
+++ resolved
@@ -11,16 +11,10 @@
 
 // These are globals that describe network upgrades and node versions
 var (
-<<<<<<< HEAD
-	Current                      = NewDefaultVersion(1, 5, 2)
-=======
-	String                       string // Printed when CLI arg --version is used
-	GitCommit                    string // Set in the build script (i.e. at compile time)
-	Current                      = NewDefaultVersion(1, 5, 3)
->>>>>>> cf80745d
+	Current                      = NewDefaultVersion(1, 6, 0)
 	CurrentApp                   = NewDefaultApplication(constants.PlatformName, Current.Major(), Current.Minor(), Current.Patch())
-	MinimumCompatibleVersion     = NewDefaultApplication(constants.PlatformName, 1, 5, 0)
-	PrevMinimumCompatibleVersion = NewDefaultApplication(constants.PlatformName, 1, 4, 5)
+	MinimumCompatibleVersion     = NewDefaultApplication(constants.PlatformName, 1, 6, 0)
+	PrevMinimumCompatibleVersion = NewDefaultApplication(constants.PlatformName, 1, 5, 0)
 	MinimumUnmaskedVersion       = NewDefaultApplication(constants.PlatformName, 1, 1, 0)
 	PrevMinimumUnmaskedVersion   = NewDefaultApplication(constants.PlatformName, 1, 0, 0)
 	VersionParser                = NewDefaultApplicationParser()
@@ -114,7 +108,7 @@
 	return NewCompatibility(
 		CurrentApp,
 		MinimumCompatibleVersion,
-		GetApricotPhase3Time(networkID),
+		GetApricotPhase4Time(networkID),
 		PrevMinimumCompatibleVersion,
 		MinimumUnmaskedVersion,
 		GetApricotPhase0Time(networkID),
