--- conflicted
+++ resolved
@@ -8,17 +8,7 @@
 CURRENT_DIR="$(pwd)"
 
 AVALANCHE_PATH=$( cd "$( dirname "${BASH_SOURCE[0]}" )"; cd .. && pwd ) # Directory above this script
-<<<<<<< HEAD
-BUILD_DIR="$AVALANCHE_PATH/build" # Where binaries go
-PLUGIN_DIR="$BUILD_DIR/plugins" # Where plugin binaries (namely coreth) go
-BINARY_PATH="$PLUGIN_DIR/evm"
-
-CORETH_VER="v0.4.3-rc.2"
-
-CORETH_PATH="$GOPATH/pkg/mod/github.com/ava-labs/coreth@$CORETH_VER"
-=======
 source $AVALANCHE_PATH/scripts/constants.sh
->>>>>>> 879c4911
 
 if [[ $# -eq 2 ]]; then
     CORETH_PATH=$1
